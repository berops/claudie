--- conflicted
+++ resolved
@@ -11,20 +11,12 @@
 )
 
 const (
-<<<<<<< HEAD
 	baseDirectory        = "." //NOTE: left it here since it might be changed later
 	TerraformerTemplates = "services/terraformer/templates"
 	AnsiblerTemplates    = "services/ansibler/server/templates"
 	KuberTemplates       = "services/kuber/templates"
 	KubeElevenTemplates  = "services/kube-eleven/server/templates"
-=======
-	baseDirectory         = "." //NOTE: left it here since it might be changed later
-	TerraformerTemplates  = "services/terraformer/templates"
-	WireguardianTemplates = "services/wireguardian/server"
-	KuberTemplates        = "services/kuber/templates"
-	KubeElevenTemplates   = "services/kube-eleven/server/templates"
 	TestingTemplates      = "templates" //due to how tests are run, the path to templates is absolute to testing-framework directory
->>>>>>> 497633bc
 )
 
 // directory - output directory
