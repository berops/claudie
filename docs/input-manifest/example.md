``` yaml title="example.yaml"
apiVersion: claudie.io/v1beta1
kind: InputManifest
metadata:
  name: ExampleManifest
spec:
  # Providers field is used for defining the providers. 
  # It is referncing a secret resource in Kubernetes cluster.
  # Each provider haves its own mandatory fields that are defined in the secret resource.
  # Every supported provider has an example in this input manifest.
  # providers:
  #   - name: 
  #       providerType:   # type of the provider secret [aws|azure|gcp|oci|hetzner|hetznerdns|cloudflare]    
  #       secretRef:      # secret reference specyfication
  #         name:         # name of the secret resource
  #         namespace:    # namespace of the secret resoutce
  providers:
    # Hetzner DNS provider.
    - name: hetznerdns-1
      providerType: hetznerdns
      secretRef:
        name: hetznerdns-secret-1
        namespace: example-namespace

    # Cloudflare DNS provider.
    - name: cloudflare-1
      providerType: cloudflare
      secretRef:
        name: cloudflare-secret-1
        namespace: example-namespace

    # Hetzner Cloud provider.
    - name: hetzner-1
      providerType: hetzner
      secretRef:
        name: hetzner-secret-1
        namespace: example-namespace

    # GCP cloud provider.
    - name: gcp-1
      providerType: gcp
      secretRef:
        name: gcp-secret-1
        namespace: example-namespace

    # OCI cloud provider.
    - name: oci-1
      providerType: oci
      secretRef:
        name: oci-secret-1
        namespace: example-namespace

    # AWS cloud provider.
    - name: aws-1
      providerType: aws
      secretRef:
        name: aws-secret-1
        namespace: example-namespace

    # Azure cloud provider.
    - name: azure-1
      providerType: azure
      secretRef:
        name: azure-secret-1
        namespace: example-namespace

<<<<<<< HEAD
# Nodepools field is used for defining the nodepool specification.
# You can think of them as a blueprints, not actual nodepools that will be created.
nodePools:
  # Dynamic nodepools are created by Claudie, in one of the cloud providers specified.
  # Definition specification:
  # dynamic:
  #   - name:             # Name of the nodepool, which is used as a refference to it. Needs to be unique.
  #     providerSpec:     # Provider specification for this nodepool.
  #       name:           # Name of the provider instance, referencing one of the providers define above.
  #       region:         # Region of the nodepool.
  #       zone:           # Zone of the nodepool.
  #     count:            # Static number of nodes in this nodepool.
  #     serverType:       # Machine type of the nodes in this nodepool.
  #     image:            # OS image of the nodes in the nodepool.
  #     storageDiskSize:  # Disk size of the storage disk for compute nodepool.
  #     autoscaler:       # Autoscaler configuration. Mutually exclusive with Count.
  #       min:            # Minimum number of nodes in nodepool.
  #       max:            # Maximum number of nodes in nodepool.
  #     labels:           # Map of custom user defined labels for this nodepool. This field is optional and is ignored if used in Loadbalancer cluster.
  #     taints:           # Array of custom user defined taints for this nodepool. This field is optional and is ignored if used in Loadbalancer cluster.
  #
  # Example definitions for each provider
  dynamic:
    - name: control-hetzner
      providerSpec:
        name: hetzner-1
        region: hel1
        zone: hel1-dc2
      count: 3
      serverType: cpx11
      image: ubuntu-22.04
      labels:
        country: finland
        city: helsinki
      taints:
        key: country
        value: finland
        effect: NoSchedule

    - name: compute-hetzner
      providerSpec:
        name: hetzner-1
        region: hel1
        zone: hel1-dc2
      count: 2
      serverType: cpx11
      image: ubuntu-22.04
      storageDiskSize: 50
      labels:
        country: finland
        city: helsinki
        cpu: fast
=======

  # Nodepools field is used for defining the nodepool specification.
  # You can think of them as a blueprints, not actual nodepools that will be created.
  nodePools:
    # Dynamic nodepools are created by Claudie, in one of the cloud providers specified.
    # Definition specification:
    # dynamic:
    #   - name:             # Name of the nodepool, which is used as a refference to it. Needs to be unique.
    #     providerSpec:     # Provider specification for this nodepool.
    #       name:           # Name of the provider instance, referencing one of the providers define above.
    #       region:         # Region of the nodepool.
    #       zone:           # Zone of the nodepool.
    #     count:            # Static number of nodes in this nodepool.
    #     serverType:       # Machine type of the nodes in this nodepool.
    #     image:            # OS image of the nodes in the nodepool.
    #     storageDiskSize:  # Disk size of the storage disk for compute nodepool.
    #     autoscaler:       # Autoscaler configuration. Mutually exclusive with Count.
    #       min:            # Minimum number of nodes in nodepool.
    #       max:            # Maximum number of nodes in nodepool.
    #
    # Example definitions for each provider
    dynamic:
      - name: control-hetzner
        providerSpec:
          name: hetzner-1
          region: hel1
          zone: hel1-dc2
        count: 3
        serverType: cpx11
        image: ubuntu-22.04
>>>>>>> 9401ae5d

      - name: compute-hetzner
        providerSpec:
          name: hetzner-1
          region: hel1
          zone: hel1-dc2
        count: 2
        serverType: cpx11
        image: ubuntu-22.04
        storageDiskSize: 50

      - name: compute-hetzner-autoscaled
        providerSpec:
          name: hetzner-1
          region: hel1
          zone: hel1-dc2
        serverType: cpx11
        image: ubuntu-22.04
        storageDiskSize: 50
        autoscaler:
          min: 1
          max: 5

      - name: control-gcp
        providerSpec:
          name: gcp-1
          region: europe-west1
          zone: europe-west1-c
        count: 3
        serverType: e2-medium
        image: ubuntu-os-cloud/ubuntu-2204-jammy-v20221206

      - name: compute-gcp
        providerSpec:
          name: gcp-1
          region: europe-west1
          zone: europe-west1-c
        count: 2
        serverType: e2-small
        image: ubuntu-os-cloud/ubuntu-2204-jammy-v20221206
        storageDiskSize: 50

      - name: control-oci
        providerSpec:
          name: oci-1
          region: eu-milan-1
          zone: hsVQ:EU-MILAN-1-AD-1
        count: 3
        serverType: VM.Standard2.1
        image: ocid1.image.oc1.eu-frankfurt-1.aaaaaaaavvsjwcjstxt4sb25na65yx6i34bzdy5oess3pkgwyfa4hxmzpqeq

      - name: compute-oci
        providerSpec:
          name: oci-1
          region: eu-milan-1
          zone: hsVQ:EU-MILAN-1-AD-1
        count: 2
        serverType: VM.Standard2.1
        image: ocid1.image.oc1.eu-frankfurt-1.aaaaaaaavvsjwcjstxt4sb25na65yx6i34bzdy5oess3pkgwyfa4hxmzpqeq
        storageDiskSize: 50

      - name: control-aws
        providerSpec:
          name: aws-1
          region: eu-central-1
          zone: eu-central-1c
        count: 2
        serverType: t3.medium
        image: ami-0965bd5ba4d59211c

      - name: compute-aws
        providerSpec:
          name: aws-1
          region: eu-central-1
          zone: eu-central-1c
        count: 2
        serverType: t3.medium
        image: ami-0965bd5ba4d59211c
        storageDiskSize: 50

      - name: control-azure
        providerSpec:
          name: azure-1
          region: West Europe
          zone: "1"
        count: 2
        serverType: Standard_B2s
        image: Canonical:0001-com-ubuntu-minimal-jammy:minimal-22_04-lts:22.04.202212120

      - name: compute-azure
        providerSpec:
          name: azure-1
          region: West Europe
          zone: "1"
        count: 2
        serverType: Standard_B2s
        image: Canonical:0001-com-ubuntu-minimal-jammy:minimal-22_04-lts:22.04.202212120
        storageDiskSize: 50

      - name: loadbalancer-1
        provider:
        providerSpec:
          name: gcp-1
          region: europe-west1
          zone: europe-west1-c
        count: 2
        serverType: e2-small
        image: ubuntu-os-cloud/ubuntu-2004-focal-v20220610

      - name: loadbalancer-2
        providerSpec:
          name: hetzner-1
          region: hel1
          zone: hel1-dc2
        count: 2
        serverType: cpx11
        image: ubuntu-20.04

  # Kubernetes field is used to define the kubernetes clusters.
  # Definition specification:
  #
  # clusters:
  #   - name:           # Name of the cluster. The name will be appended to the created node name.
  #     version:        # Kubernetes version in semver scheme, must be supported by KubeOne.
  #     network:        # Private network IP range.
  #     pools:          # Nodepool names which cluster will be composed of. User can reuse same nodepool specification on multiple clusters.
  #       control:      # List of nodepool names, which will be used as control nodes.
  #       compute:      # List of nodepool names, which will be used as compute nodes.
  #
  # Example definitions:
  kubernetes:
    clusters:
      - name: dev-cluster
        version: v1.24.0
        network: 192.168.2.0/24
        pools:
          control:
            - control-hetzner
            - control-gcp
          compute:
            - compute-hetzner
            - compute-gcp
            - compute-azure

      - name: prod-cluster
        version: v1.24.0
        network: 192.168.2.0/24
        pools:
          control:
            - control-hetzner
            - control-gcp
            - control-oci
            - control-aws
            - control-azure
          compute:
            - compute-hetzner
            - compute-gcp
            - compute-oci
            - compute-aws
            - compute-azure

  # Loadbalancers field defines loadbalancers used for the kubernetes clusters and roles for the loadbalancers.
  # Definition specification for role:
  #
  # roles:
  #   - name:         # Name of the role, used as a reference later. Must be unique.
  #     protocol:     # Protocol, this role will use.
  #     port:         # Port, where trafic will be coming.
  #     targetPort:   # Port, where loadbalancer will forward traffic to.
  #     target:       # Targeted nodes on kubernetes cluster. Can be "k8sControlPlane", "k8sComputePlane" or "k8sAllNodes".
  #
  # Definition specification for loadbalancer:
  #
  # clusters:
  #   - name:         # Loadbalancer cluster name
  #     roles:        # List of role names this loadbalancer will fullfil.
  #     dns:          # DNS specification, where DNS records will be created.
  #       dnsZone:    # DNS zone name in your provider.
  #       provider:   # Provider name for the DNS.
  #       hostname:   # Hostname for the DNS record. Keep in mind the zone will be included automaticaly. If left empty the Claudie will create random hash as a hostname.
  #     targetedK8s:  # Name of the targeted kubernetes cluster
  #     pools:        # List of nodepool names used for loadbalancer
  # Example definitons:
  loadBalancers:
    roles:
      - name: apiserver
        protocol: tcp
        port: 6443
        targetPort: 6443
        target: k8sControlPlane

    clusters:
      - name: apiserver-lb-dev
        roles:
          - apiserver
        dns:
          dnsZone: dns-zone
          provider: hetznerdns-1
        targetedK8s: dev-cluster
        pools:
          - loadbalancer-1
      - name: apiserver-lb-prod
        roles:
          - apiserver
        dns:
          dnsZone: dns-zone
          provider: cloudflare-1
          hostname: my.fancy.url
        targetedK8s: prod-cluster
        pools:
          - loadbalancer-2
```<|MERGE_RESOLUTION|>--- conflicted
+++ resolved
@@ -64,60 +64,6 @@
         name: azure-secret-1
         namespace: example-namespace
 
-<<<<<<< HEAD
-# Nodepools field is used for defining the nodepool specification.
-# You can think of them as a blueprints, not actual nodepools that will be created.
-nodePools:
-  # Dynamic nodepools are created by Claudie, in one of the cloud providers specified.
-  # Definition specification:
-  # dynamic:
-  #   - name:             # Name of the nodepool, which is used as a refference to it. Needs to be unique.
-  #     providerSpec:     # Provider specification for this nodepool.
-  #       name:           # Name of the provider instance, referencing one of the providers define above.
-  #       region:         # Region of the nodepool.
-  #       zone:           # Zone of the nodepool.
-  #     count:            # Static number of nodes in this nodepool.
-  #     serverType:       # Machine type of the nodes in this nodepool.
-  #     image:            # OS image of the nodes in the nodepool.
-  #     storageDiskSize:  # Disk size of the storage disk for compute nodepool.
-  #     autoscaler:       # Autoscaler configuration. Mutually exclusive with Count.
-  #       min:            # Minimum number of nodes in nodepool.
-  #       max:            # Maximum number of nodes in nodepool.
-  #     labels:           # Map of custom user defined labels for this nodepool. This field is optional and is ignored if used in Loadbalancer cluster.
-  #     taints:           # Array of custom user defined taints for this nodepool. This field is optional and is ignored if used in Loadbalancer cluster.
-  #
-  # Example definitions for each provider
-  dynamic:
-    - name: control-hetzner
-      providerSpec:
-        name: hetzner-1
-        region: hel1
-        zone: hel1-dc2
-      count: 3
-      serverType: cpx11
-      image: ubuntu-22.04
-      labels:
-        country: finland
-        city: helsinki
-      taints:
-        key: country
-        value: finland
-        effect: NoSchedule
-
-    - name: compute-hetzner
-      providerSpec:
-        name: hetzner-1
-        region: hel1
-        zone: hel1-dc2
-      count: 2
-      serverType: cpx11
-      image: ubuntu-22.04
-      storageDiskSize: 50
-      labels:
-        country: finland
-        city: helsinki
-        cpu: fast
-=======
 
   # Nodepools field is used for defining the nodepool specification.
   # You can think of them as a blueprints, not actual nodepools that will be created.
@@ -137,6 +83,8 @@
     #     autoscaler:       # Autoscaler configuration. Mutually exclusive with Count.
     #       min:            # Minimum number of nodes in nodepool.
     #       max:            # Maximum number of nodes in nodepool.
+    #     labels:           # Map of custom user defined labels for this nodepool. This field is optional and is ignored if used in Loadbalancer cluster.
+    #     taints:           # Array of custom user defined taints for this nodepool. This field is optional and is ignored if used in Loadbalancer cluster.
     #
     # Example definitions for each provider
     dynamic:
@@ -148,7 +96,13 @@
         count: 3
         serverType: cpx11
         image: ubuntu-22.04
->>>>>>> 9401ae5d
+        labels:
+          country: finland
+          city: helsinki
+        taints:
+          - key: country
+            value: finland
+            effect: NoSchedule
 
       - name: compute-hetzner
         providerSpec:
@@ -159,6 +113,9 @@
         serverType: cpx11
         image: ubuntu-22.04
         storageDiskSize: 50
+        labels:
+          country: finland
+          city: helsinki
 
       - name: compute-hetzner-autoscaled
         providerSpec:
@@ -171,6 +128,9 @@
         autoscaler:
           min: 1
           max: 5
+        labels:
+          country: finland
+          city: helsinki
 
       - name: control-gcp
         providerSpec:
@@ -180,6 +140,9 @@
         count: 3
         serverType: e2-medium
         image: ubuntu-os-cloud/ubuntu-2204-jammy-v20221206
+        labels:
+          country: germany
+          city: frankfurt
 
       - name: compute-gcp
         providerSpec:
@@ -190,6 +153,13 @@
         serverType: e2-small
         image: ubuntu-os-cloud/ubuntu-2204-jammy-v20221206
         storageDiskSize: 50
+        labels:
+          country: germany
+          city: frankfurt
+        taints:
+          - key: city
+            value: frankfurt
+            effect: NoExecute
 
       - name: control-oci
         providerSpec:
