--- conflicted
+++ resolved
@@ -49,7 +49,6 @@
   
   List of configuration options for [Azure](https://azure.microsoft.com/en-gb/). This field is optional.
 
-<<<<<<< HEAD
 - `cloudflare` [Cloudflare](#cloudflare)
 
   List of Cloudflare configuration for [Cloudflare](https://www.cloudflare.com/en-gb/). This field is optional.
@@ -58,10 +57,7 @@
 
   List of HetznerDNS configuration for [HetznerDNS](https://www.hetzner.com/dns-console). This field is optional.
 
-Support for more cloud provider is planned and will be rolled out in future. 
-=======
 Support for more cloud providers is in the [roadmap](https://github.com/Berops/claudie/blob/master/docs/roadmap/roadmap.md). 
->>>>>>> 1d799236
 
 ## Cloudflare
 
