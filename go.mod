module github.com/berops/claudie

go 1.20

require (
	github.com/aws/aws-sdk-go-v2 v1.17.4
	github.com/aws/aws-sdk-go-v2/feature/dynamodb/attributevalue v1.10.11
	github.com/aws/aws-sdk-go-v2/service/dynamodb v1.18.2
	github.com/go-playground/validator/v10 v10.11.2
	github.com/grpc-ecosystem/go-grpc-middleware v1.3.0
	github.com/minio/minio-go/v7 v7.0.47
	github.com/rs/zerolog v1.29.0
	github.com/spiffe/go-spiffe/v2 v2.1.2
	github.com/stretchr/testify v1.8.1
	go.mongodb.org/mongo-driver v1.11.1
	golang.org/x/crypto v0.6.0
	golang.org/x/sync v0.1.0
	google.golang.org/grpc v1.53.0
	google.golang.org/protobuf v1.28.1
	gopkg.in/yaml.v3 v3.0.1
)

require (
	github.com/Microsoft/go-winio v0.6.0 // indirect
	github.com/aws/aws-sdk-go-v2/internal/configsources v1.1.28 // indirect
	github.com/aws/aws-sdk-go-v2/internal/endpoints/v2 v2.4.22 // indirect
	github.com/aws/aws-sdk-go-v2/service/dynamodbstreams v1.14.2 // indirect
	github.com/aws/aws-sdk-go-v2/service/internal/accept-encoding v1.9.11 // indirect
	github.com/aws/aws-sdk-go-v2/service/internal/endpoint-discovery v1.7.22 // indirect
	github.com/aws/smithy-go v1.13.5 // indirect
	github.com/davecgh/go-spew v1.1.1 // indirect
	github.com/dustin/go-humanize v1.0.0 // indirect
	github.com/go-logr/logr v1.2.3 // indirect
	github.com/go-playground/locales v0.14.1 // indirect
	github.com/go-playground/universal-translator v0.18.1 // indirect
	github.com/gogo/protobuf v1.3.2 // indirect
	github.com/golang/protobuf v1.5.2 // indirect
	github.com/golang/snappy v0.0.3 // indirect
	github.com/google/gofuzz v1.1.0 // indirect
	github.com/google/uuid v1.3.0 // indirect
	github.com/jmespath/go-jmespath v0.4.0 // indirect
	github.com/json-iterator/go v1.1.12 // indirect
	github.com/klauspost/compress v1.15.9 // indirect
	github.com/klauspost/cpuid/v2 v2.1.0 // indirect
	github.com/leodido/go-urn v1.2.1 // indirect
	github.com/mattn/go-colorable v0.1.13 // indirect
	github.com/mattn/go-isatty v0.0.16 // indirect
	github.com/minio/md5-simd v1.1.2 // indirect
	github.com/minio/sha256-simd v1.0.0 // indirect
	github.com/modern-go/concurrent v0.0.0-20180306012644-bacd9c7ef1dd // indirect
	github.com/modern-go/reflect2 v1.0.2 // indirect
	github.com/montanaflynn/stats v0.0.0-20171201202039-1bf9dbcd8cbe // indirect
	github.com/pkg/errors v0.9.1 // indirect
	github.com/pmezard/go-difflib v1.0.0 // indirect
	github.com/rs/xid v1.4.0 // indirect
	github.com/sirupsen/logrus v1.9.0 // indirect
	github.com/tidwall/pretty v1.2.0 // indirect
	github.com/xdg-go/pbkdf2 v1.0.0 // indirect
	github.com/xdg-go/scram v1.1.1 // indirect
	github.com/xdg-go/stringprep v1.0.3 // indirect
	github.com/youmark/pkcs8 v0.0.0-20181117223130-1be2e3e5546d // indirect
	github.com/zeebo/errs v1.3.0 // indirect
	golang.org/x/mod v0.7.0 // indirect
	golang.org/x/net v0.6.0 // indirect
	golang.org/x/sys v0.5.0 // indirect
	golang.org/x/text v0.7.0 // indirect
	golang.org/x/tools v0.5.0 // indirect
<<<<<<< HEAD
	google.golang.org/genproto v0.0.0-20230109162033-3c3c17ce83e6 // indirect
	gopkg.in/inf.v0 v0.9.1 // indirect
=======
	google.golang.org/genproto v0.0.0-20230110181048-76db0878b65f // indirect
>>>>>>> 5613ea4a
	gopkg.in/ini.v1 v1.66.6 // indirect
	gopkg.in/square/go-jose.v2 v2.6.0 // indirect
	gopkg.in/yaml.v2 v2.4.0 // indirect
	k8s.io/api v0.27.0-alpha.1 // indirect
	k8s.io/apimachinery v0.27.0-alpha.1 // indirect
	k8s.io/autoscaler/cluster-autoscaler v0.0.0-20230213111530-a4847138d626 // indirect
	k8s.io/klog/v2 v2.80.1 // indirect
	k8s.io/utils v0.0.0-20221128185143-99ec85e7a448 // indirect
	sigs.k8s.io/json v0.0.0-20220713155537-f223a00ba0e2 // indirect
	sigs.k8s.io/structured-merge-diff/v4 v4.2.3 // indirect
)<|MERGE_RESOLUTION|>--- conflicted
+++ resolved
@@ -65,12 +65,9 @@
 	golang.org/x/sys v0.5.0 // indirect
 	golang.org/x/text v0.7.0 // indirect
 	golang.org/x/tools v0.5.0 // indirect
-<<<<<<< HEAD
 	google.golang.org/genproto v0.0.0-20230109162033-3c3c17ce83e6 // indirect
 	gopkg.in/inf.v0 v0.9.1 // indirect
-=======
 	google.golang.org/genproto v0.0.0-20230110181048-76db0878b65f // indirect
->>>>>>> 5613ea4a
 	gopkg.in/ini.v1 v1.66.6 // indirect
 	gopkg.in/square/go-jose.v2 v2.6.0 // indirect
 	gopkg.in/yaml.v2 v2.4.0 // indirect
