--- conflicted
+++ resolved
@@ -101,16 +101,12 @@
   string specName = 1;
   string credentials = 2;
   string gcp_project = 3;
-<<<<<<< HEAD
   string cloudProviderName = 4;
-  string access_key = 5; 
-=======
-  string cloudProviderName = 4; 
   string user_ocid = 5;
   string tenancy_ocid = 6;
   string oci_fingerprint = 7;
   string compartment_ocid = 8;
->>>>>>> 0fb9caa6
+  string access_key = 9; 
 }
 
 enum ClusterType {
