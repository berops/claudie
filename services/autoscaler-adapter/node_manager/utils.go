package node_manager

import (
	"strings"

	"cloud.google.com/go/compute/apiv1/computepb"
	"github.com/Azure/azure-sdk-for-go/sdk/resourcemanager/compute/armcompute"
	"github.com/aws/aws-sdk-go-v2/service/ec2/types"
	"github.com/hetznercloud/hcloud-go/hcloud"
	"github.com/oracle/oci-go-sdk/v65/core"
)

// getTypeInfoHetzner converts []*hcloud.ServerType to typeInfo map of instances, where keys are instance types.
func getTypeInfoHetzner(rawInfo []*hcloud.ServerType) map[string]*typeInfo {
	m := make(map[string]*typeInfo, len(rawInfo))
	for _, server := range rawInfo {
		// The cpx versions are called ccx in hcloud-go api.
		serverName := strings.ReplaceAll(server.Name, "ccx", "cpx")
		m[serverName] = &typeInfo{
			cpu:    int64(server.Cores),
			memory: int64(server.Memory * 1024 * 1024 * 1024), // Convert to bytes
			disk:   int64(server.Disk * 1024 * 1024 * 1024),   // Convert to bytes
		}
	}
	return m
}

// getTypeInfoAws converts []types.InstanceTypeInfo to typeInfo map of instances, where keys are instance types.
func getTypeInfoAws(rawInfo []types.InstanceTypeInfo) map[string]*typeInfo {
	m := make(map[string]*typeInfo, len(rawInfo))
	for _, instance := range rawInfo {
		// Ignore disk as it is set on nodepool level
		serverName := string(instance.InstanceType)
		m[serverName] = &typeInfo{
			cpu:    int64(*instance.VCpuInfo.DefaultCores),
			memory: *instance.MemoryInfo.SizeInMiB * 1024 * 1024, // Convert to bytes
		}
	}
	return m
}

// getTypeInfoAws converts []*computepb.MachineTypeto typeInfo map of instances, where keys are instance types.
func getTypeInfoGcp(rawInfo []*computepb.MachineType) map[string]*typeInfo {
	m := make(map[string]*typeInfo, len(rawInfo))
	for _, instance := range rawInfo {
		m[*instance.Name] = &typeInfo{
			cpu:    int64(*instance.GuestCpus),
			memory: int64(*instance.MemoryMb) * 1024 * 1024, // Convert to bytes
		}
	}
	return m
}

// getTypeInfoAws converts []core.Shape to typeInfo map of instances, where keys are instance types.
func getTypeInfoOci(rawInfo []core.Shape) map[string]*typeInfo {
	m := make(map[string]*typeInfo, len(rawInfo))
	for _, shape := range rawInfo {
		m[*shape.Shape] = &typeInfo{
			cpu:    int64(*shape.Ocpus),
			memory: int64(*shape.MemoryInGBs) * 1024 * 1024 * 1024, // Convert to bytes
		}
	}
	return m
}

// getTypeInfoAws converts []*armcompute.VirtualMachineSize to typeInfo map of instances, where keys are instance types.
func getTypeInfoAzure(rawInfo []*armcompute.VirtualMachineSize) map[string]*typeInfo {
	m := make(map[string]*typeInfo, len(rawInfo))
	for _, vm := range rawInfo {
		m[*vm.Name] = &typeInfo{
			cpu:    int64(*vm.NumberOfCores),
			memory: int64(*vm.MemoryInMB) * 1024 * 1024, // Convert to bytes
		}
	}
	return m
}

<<<<<<< HEAD
// mergeMaps merges two or more maps together, into single map.
func mergeMaps[M ~map[K]V, K comparable, V any](maps ...M) M {
	merged := make(M)
	for _, m := range maps {
		for k, v := range m {
			merged[k] = v
		}
	}
	return merged
=======
// getNodeType returns node type as a string value.
func getNodeType(np *pb.NodePool) string {
	if np.IsControl {
		return "control"
	}
	return "compute"
>>>>>>> ad515432
}<|MERGE_RESOLUTION|>--- conflicted
+++ resolved
@@ -6,6 +6,7 @@
 	"cloud.google.com/go/compute/apiv1/computepb"
 	"github.com/Azure/azure-sdk-for-go/sdk/resourcemanager/compute/armcompute"
 	"github.com/aws/aws-sdk-go-v2/service/ec2/types"
+	"github.com/berops/claudie/proto/pb"
 	"github.com/hetznercloud/hcloud-go/hcloud"
 	"github.com/oracle/oci-go-sdk/v65/core"
 )
@@ -75,22 +76,10 @@
 	return m
 }
 
-<<<<<<< HEAD
-// mergeMaps merges two or more maps together, into single map.
-func mergeMaps[M ~map[K]V, K comparable, V any](maps ...M) M {
-	merged := make(M)
-	for _, m := range maps {
-		for k, v := range m {
-			merged[k] = v
-		}
-	}
-	return merged
-=======
 // getNodeType returns node type as a string value.
 func getNodeType(np *pb.NodePool) string {
 	if np.IsControl {
 		return "control"
 	}
 	return "compute"
->>>>>>> ad515432
 }