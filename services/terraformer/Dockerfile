FROM docker.io/library/golang:1.22.2 AS build

ARG TARGETARCH

# download and unzip kube-one binary
RUN apt-get -qq update && apt-get -qq install unzip
<<<<<<< HEAD
RUN VERSION=1.7.2 && \
=======
RUN VERSION=1.5.7 && \
>>>>>>> 3ae7f8b2
    wget -q https://releases.hashicorp.com/terraform/${VERSION}/terraform_${VERSION}_linux_$TARGETARCH.zip && \
    unzip -qq terraform_${VERSION}_linux_$TARGETARCH.zip -d terraform

#Unset the GOPATH
ENV GOPATH=

#First, copy go.mod and go.sum to prevent uneccesary download of modules
COPY go.mod .
COPY go.sum .

#Check if any modules need downloading
RUN go mod download

#Copy all files apart from the ones in .dockerignore
COPY . .

#Change the directory
WORKDIR /go/services/terraformer/server

#Compile the golang code to /out, CGO_ENABLE=0 removes cross compile dependencies
RUN CGO_ENABLED=0 go build

FROM docker.io/library/alpine:3.19.1
#Add repository label
LABEL org.opencontainers.image.source "https://github.com/berops/claudie"
#Add image name as a label
LABEL org.opencontainers.image.base.name "docker.io/library/alpine"
#Add description to the image
LABEL org.opencontainers.image.description "Image for Terraformer from Claudie"

#Copy the binaries to empty base image
COPY --from=build /go/terraform/terraform /usr/local/bin

COPY --from=build /go/services/terraformer/server/server /bin/services/terraformer/server/server

RUN apk add bash

#Run server
WORKDIR /bin
ENTRYPOINT [ "./services/terraformer/server/server" ]

#NOTE: We cannot use scratch image for our dockerfile since we are using shell commands to execute commands inside the code<|MERGE_RESOLUTION|>--- conflicted
+++ resolved
@@ -4,11 +4,7 @@
 
 # download and unzip kube-one binary
 RUN apt-get -qq update && apt-get -qq install unzip
-<<<<<<< HEAD
-RUN VERSION=1.7.2 && \
-=======
 RUN VERSION=1.5.7 && \
->>>>>>> 3ae7f8b2
     wget -q https://releases.hashicorp.com/terraform/${VERSION}/terraform_${VERSION}_linux_$TARGETARCH.zip && \
     unzip -qq terraform_${VERSION}_linux_$TARGETARCH.zip -d terraform
 
