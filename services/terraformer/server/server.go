--- conflicted
+++ resolved
@@ -209,13 +209,8 @@
 
 	if err := errGroup.Wait(); err != nil {
 		config.ErrorMessage = err.Error()
-<<<<<<< HEAD
-		log.Error().Msgf("Failed to destroy the infra for project %s : %s", config.Name, err.Error())
-		return &pb.DestroyInfrastructureResponse{Config: config}, fmt.Errorf("failed to destroy infrastructure: %s", err.Error())
-=======
 		log.Error().Msgf("Failed to destroy the infra for project %s : %s", req.Config.Name, err.Error())
 		return &pb.DestroyInfrastructureResponse{Config: config}, fmt.Errorf("failed to destroy infrastructure: %w", err)
->>>>>>> 95e06352
 	}
 
 	log.Info().Msgf("Infra for project %s was successfully destroyed", config.Name)
