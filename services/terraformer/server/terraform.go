package main

import (
	"bytes"
	"encoding/json"
	"fmt"
	"os"
	"os/exec"
	"path/filepath"
	"sort"
	"text/template"

	"github.com/Berops/platform/proto/pb"
	"github.com/Berops/platform/utils"
	"github.com/rs/zerolog/log"
	"golang.org/x/sync/errgroup"
)

const (
	outputPath   string = "services/terraformer/server/terraform"
	templatePath string = "services/terraformer/templates"
)

// Backend struct
type Backend struct {
	ProjectName string
	ClusterName string
}

// Data struct
type Data struct {
	NodePools []*pb.NodePool
	Cluster   *pb.Cluster
}

type jsonOut struct {
	IPs map[string]interface{} `json:"-"`
}

func buildInfrastructureAsync(desiredStateCluster *pb.Cluster, currentStateCluster *pb.Cluster, backendData Backend) error {
	// Prepare backend data for golang templates
<<<<<<< HEAD
	backendData.ClusterName = cluster.GetName() + "-" + cluster.GetHash()
	log.Info().Msgf("Cluster name: %s", backendData.ClusterName)

	templateFilePath := filepath.Join(templatePath, "backend.tpl")
	tfFilePath := filepath.Join(outputPath, backendData.ClusterName, "backend.tf")
	outputPathCluster := filepath.Join(outputPath, backendData.ClusterName)
=======
	backendData.ClusterName = desiredStateCluster.GetName() + desiredStateCluster.GetHash()
	log.Info().Msgf("Cluster name: %s", desiredStateCluster.GetName())

	templateFilePath := filepath.Join(templatePath, "backend.tpl")
	tfFilePath := filepath.Join(outputPath, desiredStateCluster.GetName(), "backend.tf")
	outputPathCluster := filepath.Join(outputPath, desiredStateCluster.GetName())
>>>>>>> 5bbcdd1f

	// Creating backend.tf file from the template backend.tpl
	if err := templateGen(templateFilePath, tfFilePath, backendData, outputPathCluster); err != nil {
		log.Error().Msgf("Error generating terraform config file %s from template %s: %v",
			tfFilePath, templateFilePath, err)
		return err
	}

	// Creating .tf files for providers from templates
	if err := buildNodePools(desiredStateCluster, outputPathCluster); err != nil {
		return err
	}

	// Create publicKey and privateKey file for a cluster
<<<<<<< HEAD
	terraformOutputPath := filepath.Join(outputPath, backendData.ClusterName)
	if err := utils.CreateKeyFile(cluster.GetPublicKey(), terraformOutputPath, "public.pem"); err != nil {
		return err
	}
	if err := utils.CreateKeyFile(cluster.GetPrivateKey(), terraformOutputPath, "private.pem"); err != nil {
=======
	terraformOutputPath := filepath.Join(outputPath, desiredStateCluster.GetName())
	if err := utils.CreateKeyFile(desiredStateCluster.GetPublicKey(), terraformOutputPath, "public.pem"); err != nil {
>>>>>>> 5bbcdd1f
		return err
	}

	// Call terraform init and apply
	log.Info().Msgf("Running terraform init in %s", terraformOutputPath)
	if err := initTerraform(terraformOutputPath); err != nil {
		log.Error().Msgf("Error running terraform init in %s: %v", terraformOutputPath, err)
		return err
	}
	log.Info().Msgf("Running terraform apply in %s", terraformOutputPath)
	if err := applyTerraform(terraformOutputPath); err != nil {
		log.Error().Msgf("Error running terraform apply in %s: %v", terraformOutputPath, err)
		return err
	}

	// group all the nodes together to make searching with respect to IP easy
	var oldNodes []*pb.Node
	if currentStateCluster != nil {
		for _, oldNodepool := range currentStateCluster.NodePools {
			oldNodes = append(oldNodes, oldNodepool.Nodes...)
		}
	}

	// Fill public ip addresses to NodeInfos
	for _, nodepool := range desiredStateCluster.NodePools {
		output, err := outputTerraform(terraformOutputPath, nodepool)
		if err != nil {
			return err
		}

		out, err := readOutput(output)
		if err != nil {
			return err
		}
		fmt.Printf("%v", out)
		fillNodes(&out, nodepool, oldNodes)
	}

	return nil
}

// buildInfrastructure is generating terraform files for different providers and calling terraform
func buildInfrastructure(currentState *pb.Project, desiredState *pb.Project) error {
	fmt.Println("Generating templates")
	var backendData Backend
	backendData.ProjectName = desiredState.GetName()
	var errGroup errgroup.Group

	for _, desiredStateCluster := range desiredState.GetClusters() {
		var oldCluster *pb.Cluster
		for _, currentStateCluster := range currentState.GetClusters() {
			if currentStateCluster.Name == desiredStateCluster.Name {
				oldCluster = currentStateCluster
				break
			}
		}
		func(desiredStateCluster *pb.Cluster, currentStateCluster *pb.Cluster, backendData Backend) {
			errGroup.Go(func() error {
				err := buildInfrastructureAsync(desiredStateCluster, currentStateCluster, backendData)
				if err != nil {
					log.Error().Msgf("error encountered in Terraformer - buildInfrastructure: %v", err)
					return err
				}
				return nil
			})
		}(desiredStateCluster, oldCluster, backendData)
	}
	err := errGroup.Wait()
	if err != nil {
		return err
	}

	// Clean after terraform
	if err := os.RemoveAll(outputPath + "/" + backendData.ClusterName); err != nil {
		return err
	}

	return nil
}

// destroyInfrastructureAsync executes terraform destroy --auto-approve. It destroys whole infrastructure in a project.
func destroyInfrastructureAsync(cluster *pb.Cluster, backendData Backend) error {
	log.Info().Msg("Generating templates for infrastructure destroy")
	backendData.ClusterName = cluster.GetName() + "-" + cluster.GetHash()

	log.Info().Msgf("Cluster name: %s", backendData.ClusterName)

	// Creating backend.tf file
	templateFilePath := filepath.Join(templatePath, "backend.tpl")
	tfFilePath := filepath.Join(outputPath, backendData.ClusterName, "backend.tf")
	outputPathCluster := filepath.Join(outputPath, backendData.ClusterName)

	// Creating backend.tf file from the template backend.tpl
	if err := templateGen(templateFilePath, tfFilePath, backendData, outputPathCluster); err != nil {
		log.Error().Msgf("Error generating terraform config file %s from template %s: %v",
			tfFilePath, templateFilePath, err)
		return err
	}

	// Creating .tf files for providers from templates
	if err := buildNodePools(cluster, outputPathCluster); err != nil {
		return err
	}

	// Create publicKey and privateKey file for a cluster
	terraformOutputPath := filepath.Join(outputPath, backendData.ClusterName)
	if err := utils.CreateKeyFile(cluster.GetPublicKey(), terraformOutputPath, "public.pem"); err != nil {
		return err
	}
	if err := utils.CreateKeyFile(cluster.GetPublicKey(), terraformOutputPath, "private.pem"); err != nil {
		return err
	}

	// Call terraform init and apply
	log.Info().Msgf("Running terraform init in %s", terraformOutputPath)
	if err := initTerraform(terraformOutputPath); err != nil {
		log.Error().Msgf("Error running terraform init in %s: %v", terraformOutputPath, err)
		return err
	}

	if err := destroyTerraform(terraformOutputPath); err != nil {
		log.Error().Msgf("Error in destroyTerraform: %v", err)
		return err
	}

	return nil
}

func destroyInfrastructure(config *pb.Config) error {
	fmt.Println("Generating templates")
	var backendData Backend
	backendData.ProjectName = config.GetDesiredState().GetName()
	var errGroup errgroup.Group

	for _, cluster := range config.GetDesiredState().GetClusters() {
		func(cluster *pb.Cluster, backendData Backend) {
			errGroup.Go(func() error {
				err := destroyInfrastructureAsync(cluster, backendData)
				if err != nil {
					log.Error().Msgf("error encountered in Terraformer - destroyInfrastructure: %v", err)
					config.ErrorMessage = err.Error()
					return err
				}
				return nil
			})
		}(cluster, backendData)
	}
	err := errGroup.Wait()
	if err != nil {
		config.ErrorMessage = err.Error()
		return err
	}

	if err := os.RemoveAll(outputPath + "/" + backendData.ClusterName); err != nil {
		return err
	}

	return nil
}

// buildNodePools creates .tf files from providers contained in a cluster
func buildNodePools(cluster *pb.Cluster, outputPathCluster string) error {
	sortedNodePools := sortNodePools(cluster)
	for providerName, nodePool := range sortedNodePools {
		log.Info().Msgf("Cluster provider: %s", providerName)
		tplFileName := fmt.Sprintf("%s.tpl", providerName)
		terraFormFileName := fmt.Sprintf("%s.tf", providerName)
		tplFile := filepath.Join(templatePath, tplFileName)
		trfFile := filepath.Join(outputPathCluster, terraFormFileName)
		genRes := templateGen(
			tplFile,
			trfFile,
			&Data{NodePools: nodePool, Cluster: cluster},
			templatePath)
		if genRes != nil {
			log.Error().Msgf("Error generating terraform config file %s from template %s: %v",
				trfFile, tplFile, genRes)
			return genRes
		}
	}
	return nil
}

// templateGen generates terraform config file from a template .tpl
func templateGen(templatePath string, outputPath string, d interface{}, dirName string) error {
	if _, err := os.Stat(dirName); os.IsNotExist(err) {
		if err := os.MkdirAll(dirName, os.ModePerm); err != nil {
			return fmt.Errorf("failed to create dir: %v", err)
		}
	}

	tpl, err := template.ParseFiles(templatePath)
	if err != nil {
		return fmt.Errorf("failed to load the template file: %v", err)
	}

	f, err := os.Create(outputPath)
	if err != nil {
		return fmt.Errorf("failed to create the %s file: %v", dirName, err)
	}

	if err := tpl.Execute(f, d); err != nil {
		return fmt.Errorf("failed to execute the template file: %v", err)
	}

	return nil
}

// initTerraform executes terraform init in a given path
func initTerraform(directoryName string) error {
	// Apply GCP credentials as an env variable
	err := os.Setenv("GOOGLE_APPLICATION_CREDENTIALS", "../../../../../keys/platform-296509-d6ddeb344e91.json")
	if err != nil {
		return fmt.Errorf("failed to set the google credentials env variable: %v", err)
	}
	// terraform init
	return executeTerraform(exec.Command("terraform", "init"), directoryName)
}

// applyTerraform executes terraform apply on a .tf files in a given path
func applyTerraform(directoryName string) error {
	// terraform apply --auto-approve
	return executeTerraform(exec.Command("terraform", "apply", "--auto-approve"), directoryName)
}

// destroyTerraform executes terraform destroy in a given path
func destroyTerraform(directoryName string) error {
	// terraform destroy
	return executeTerraform(exec.Command("terraform", "destroy", "--auto-approve"), directoryName)
}

func executeTerraform(cmd *exec.Cmd, workingDir string) error {
	cmd.Dir = workingDir
	cmd.Stdout = os.Stdout
	cmd.Stderr = os.Stderr
	return cmd.Run()
}

// outputTerraform returns terraform output for a given provider and path in a json format
func outputTerraform(dirName string, nodepool *pb.NodePool) (string, error) {
	cmd := exec.Command("terraform", "output", "-json", nodepool.Name)
	cmd.Dir = dirName
	var outb, errb bytes.Buffer
	cmd.Stdout = &outb
	cmd.Stderr = &errb
	err := cmd.Run()
	if err != nil {
		return "", err
	}
	return outb.String(), nil
}

// readOutput reads json output format from terraform and unmarshal it into map[string]map[string]string readable by GO
func readOutput(data string) (jsonOut, error) {
	var result jsonOut
	// Unmarshal or Decode the JSON to the interface.
	err := json.Unmarshal([]byte(data), &result.IPs)
	return result, err
}

// getKeysFromMap returns an array of all keys in a map
func getkeysFromMap(data map[string]interface{}) []string {
	var keys []string
	for key := range data {
		keys = append(keys, key)
	}
	sort.Strings(keys)
	return keys
}

// fillNodes gets ip addresses from a terraform output
func fillNodes(terraformOutput *jsonOut, newNodePool *pb.NodePool, oldNodes []*pb.Node) {
	// Fill slices from terraformOutput maps with names of nodes to ensure an order
	var tempNodes []*pb.Node

	// get sorted list of keys
	sortedNodeNames := getkeysFromMap(terraformOutput.IPs)
	for _, nodeName := range sortedNodeNames {
		var private = ""
		var control uint32

		if newNodePool.IsControl {
			control = 1
		} else {
			control = 0
		}

		if len(oldNodes) > 0 {
			for _, node := range oldNodes {
				if fmt.Sprint(terraformOutput.IPs[nodeName]) == node.Public {
					private = node.Private
					control = node.IsControl
					break
				}
			}
		}
		tempNodes = append(tempNodes, &pb.Node{
			Name:      nodeName,
			Public:    fmt.Sprint(terraformOutput.IPs[nodeName]),
			Private:   private,
			IsControl: control,
		})
	}
	newNodePool.Nodes = tempNodes
}

func sortNodePools(cluster *pb.Cluster) map[string][]*pb.NodePool {
	sortedNodePools := map[string][]*pb.NodePool{}
	for _, nodepool := range cluster.NodePools {
		sortedNodePools[nodepool.Provider.Name] = append(sortedNodePools[nodepool.Provider.Name], nodepool)
	}
	return sortedNodePools
}<|MERGE_RESOLUTION|>--- conflicted
+++ resolved
@@ -39,21 +39,12 @@
 
 func buildInfrastructureAsync(desiredStateCluster *pb.Cluster, currentStateCluster *pb.Cluster, backendData Backend) error {
 	// Prepare backend data for golang templates
-<<<<<<< HEAD
-	backendData.ClusterName = cluster.GetName() + "-" + cluster.GetHash()
+	backendData.ClusterName = desiredStateCluster.GetName() + "-" + desiredStateCluster.GetHash()
 	log.Info().Msgf("Cluster name: %s", backendData.ClusterName)
 
 	templateFilePath := filepath.Join(templatePath, "backend.tpl")
 	tfFilePath := filepath.Join(outputPath, backendData.ClusterName, "backend.tf")
 	outputPathCluster := filepath.Join(outputPath, backendData.ClusterName)
-=======
-	backendData.ClusterName = desiredStateCluster.GetName() + desiredStateCluster.GetHash()
-	log.Info().Msgf("Cluster name: %s", desiredStateCluster.GetName())
-
-	templateFilePath := filepath.Join(templatePath, "backend.tpl")
-	tfFilePath := filepath.Join(outputPath, desiredStateCluster.GetName(), "backend.tf")
-	outputPathCluster := filepath.Join(outputPath, desiredStateCluster.GetName())
->>>>>>> 5bbcdd1f
 
 	// Creating backend.tf file from the template backend.tpl
 	if err := templateGen(templateFilePath, tfFilePath, backendData, outputPathCluster); err != nil {
@@ -68,16 +59,8 @@
 	}
 
 	// Create publicKey and privateKey file for a cluster
-<<<<<<< HEAD
-	terraformOutputPath := filepath.Join(outputPath, backendData.ClusterName)
-	if err := utils.CreateKeyFile(cluster.GetPublicKey(), terraformOutputPath, "public.pem"); err != nil {
-		return err
-	}
-	if err := utils.CreateKeyFile(cluster.GetPrivateKey(), terraformOutputPath, "private.pem"); err != nil {
-=======
 	terraformOutputPath := filepath.Join(outputPath, desiredStateCluster.GetName())
 	if err := utils.CreateKeyFile(desiredStateCluster.GetPublicKey(), terraformOutputPath, "public.pem"); err != nil {
->>>>>>> 5bbcdd1f
 		return err
 	}
 
