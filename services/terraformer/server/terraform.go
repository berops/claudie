--- conflicted
+++ resolved
@@ -64,12 +64,7 @@
 			return err
 		}
 
-<<<<<<< HEAD
 		// Fill public ip addresseNodeInfos
-=======
-		// Fill public ip addresses
-		var m []*pb.NodeInfo
->>>>>>> c5dd1c42
 		tmpCluster := getClusterByName(cluster.Name, config.CurrentState.Clusters)
 		var m []*pb.NodeInfo
 
@@ -95,16 +90,10 @@
 			return err
 		}
 
-<<<<<<< HEAD
-	for _, m := range desiredState.Clusters {
-		log.Println(m.NodeInfos)
-=======
-		for _, nodeInfo := range m {
-			log.Println(nodeInfo)
-		}
->>>>>>> c5dd1c42
-	}
-
+		for _, m := range desiredState.Clusters {
+			log.Println(m.NodeInfos)
+		}
+	}
 	return nil
 }
 
@@ -274,11 +263,6 @@
 // fillNodes gets ip addresses from a terraform output
 func fillNodes(mOld []*pb.NodeInfo, terraformOutput map[string]map[string]string, nodepool *pb.NodePool) []*pb.NodeInfo {
 	var mNew []*pb.NodeInfo
-<<<<<<< HEAD
-	for key, ip := range terraformOutput["control"] {
-=======
->>>>>>> c5dd1c42
-
 	for key, ip := range terraformOutput["control"] {
 		var private = ""
 		var control uint32 = 1
@@ -289,11 +273,7 @@
 			control = existingIp.IsControl
 		}
 		mNew = append(mNew, &pb.NodeInfo{
-<<<<<<< HEAD
 			NodeName:     key,
-=======
-			NodeName: key,
->>>>>>> c5dd1c42
 			Public:       ip,
 			Private:      private,
 			IsControl:    control,
