--- conflicted
+++ resolved
@@ -352,7 +352,7 @@
 	return ""
 }
 
-<<<<<<< HEAD
+// getUniqueNodeName returns new node name, which is guaranteed to be unique, based on the provided existing names.
 func getUniqueNodeName(nodepoolID string, existingNames map[string]struct{}) string {
 	index := 1
 	for {
@@ -361,7 +361,9 @@
 			return candidate
 		}
 		index++
-=======
+	}
+}
+
 // getCIDR function returns CIDR in IPv4 format, with position replaced by value
 // The function does not check if it is a valid CIDR/can be used in subnet spec
 func getCIDR(baseCIDR string, position int, existing map[string]struct{}) (string, error) {
@@ -394,6 +396,5 @@
 	}
 	for _, np := range data.NodePools {
 		data.Metadata[fmt.Sprintf(subnetCidrKeyTemplate, np.Name)] = np.Metadata[subnetCidrKey].GetCidr()
->>>>>>> 846e78b7
 	}
 }