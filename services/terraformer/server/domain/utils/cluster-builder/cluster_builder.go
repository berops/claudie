--- conflicted
+++ resolved
@@ -235,51 +235,12 @@
 		return fmt.Errorf("error while generating provider templates: %w", err)
 	}
 
-<<<<<<< HEAD
 	g := templates.NodepoolGenerator{
 		ClusterID:         clusterID,
 		Nodepool:          np,
 		TargetDirectory:   tg.TargetDirectory,
 		ReadFromDirectory: TemplatesRootDir,
 	}
-=======
-	groupedNodepools := utils.GroupNodepoolsByProviderNames(clusterInfo)
-	for providerNames, nodepools := range groupedNodepools {
-		if providerNames.CloudProviderName == pb.StaticNodepoolInfo_STATIC_PROVIDER.String() {
-			continue
-		}
-
-		providerData := &ProviderData{
-			ClusterData: ClusterData{
-				ClusterName: clusterInfo.Name,
-				ClusterHash: clusterInfo.Hash,
-				ClusterType: c.ClusterType.String(),
-			},
-			Provider: nodepools[0].GetDynamicNodePool().GetProvider(),
-			Regions:  utils.GetRegions(utils.GetDynamicNodePools(nodepools)),
-			Metadata: c.Metadata,
-		}
-
-		if err := generateNetworkingCommon(clusterID, clusterDir, providerData); err != nil {
-			return fmt.Errorf("failed to generate networking_common template files: %w", err)
-		}
-
-		nps := make([]NodePoolInfo, 0, len(nodepools))
-		for _, np := range nodepools {
-			if dnp := np.GetDynamicNodePool(); dnp != nil {
-				nps = append(nps, NodePoolInfo{
-					Name:      np.Name,
-					Nodes:     np.Nodes,
-					NodePool:  np.GetDynamicNodePool(),
-					IsControl: np.IsControl,
-				})
-
-				if err := utils.CreateKeyFile(dnp.PublicKey, clusterDir, fmt.Sprintf("%s.pem", np.Name)); err != nil {
-					return fmt.Errorf("error public key file for %s : %w", clusterDir, err)
-				}
-			}
-		}
->>>>>>> 3ae7f8b2
 
 	providerData := templates.ProviderData{
 		ClusterData: tg.ClusterData,
@@ -289,6 +250,10 @@
 	}
 	if err := g.GenerateNetworkingCommon(&providerData); err != nil {
 		return fmt.Errorf("failed to generate networking_common template files: %w", err)
+	}
+
+	if err := utils.CreateKeyFile(dnp.PublicKey, clusterDir, fmt.Sprintf("%s.pem", np.Name)); err != nil {
+		return fmt.Errorf("error public key file for %s : %w", clusterDir, err)
 	}
 
 	// based on the cluster type fill out the nodepools data to be used
@@ -308,11 +273,6 @@
 		return fmt.Errorf("failed to generate nodepool specific templates files: %w", err)
 	}
 
-<<<<<<< HEAD
-	if err := utils.CreateKeyFile(tg.ClusterPublicKey, tg.TargetDirectory, "public.pem"); err != nil {
-		return fmt.Errorf("error creating key file for %s : %w", tg.TargetDirectory, err)
-	}
-
 	err := utils.CreateKeyFile(
 		np.GetDynamicNodePool().Provider.GetCredentials(),
 		tg.TargetDirectory,
@@ -320,11 +280,6 @@
 	)
 	if err != nil {
 		return fmt.Errorf("error creating provider credential key file for provider %s in %s : %w", np.GetDynamicNodePool().Provider.GetSpecName(), tg.TargetDirectory, err)
-=======
-		if err := utils.CreateKeyFile(nps[0].NodePool.Provider.Credentials, clusterDir, providerNames.SpecName); err != nil {
-			return fmt.Errorf("error creating provider credential key file for provider %s in %s : %w", providerNames.SpecName, clusterDir, err)
-		}
->>>>>>> 3ae7f8b2
 	}
 
 	return nil
