--- conflicted
+++ resolved
@@ -33,16 +33,6 @@
 	}
 	nodeIPs := getNodeIPs(l.DesiredLB.ClusterInfo.NodePools)
 	dns := DNS{
-<<<<<<< HEAD
-		ClusterName: l.DesiredLB.ClusterInfo.Name,
-		ClusterHash: l.DesiredLB.ClusterInfo.Hash,
-		DNSZone:     l.DesiredLB.Dns.DnsZone,
-		NodeIPs:     nodeIPs,
-		Project:     l.DesiredLB.Dns.Project,
-		Provider:    l.DesiredLB.Dns.Provider,
-		Hostname:    l.DesiredLB.Dns.Hostname,
-		ProjectName: l.ProjectName,
-=======
 		ClusterName:     l.DesiredLB.ClusterInfo.Name,
 		ClusterHash:     l.DesiredLB.ClusterInfo.Hash,
 		DNSZone:         l.DesiredLB.Dns.DnsZone,
@@ -51,7 +41,7 @@
 		CurrentProvider: currentProvider,
 		DesiredProvider: l.DesiredLB.Dns.Provider,
 		Hostname:        l.DesiredLB.Dns.Hostname,
->>>>>>> f5b48e5f
+		ProjectName:     l.ProjectName,
 	}
 	endpoint, err := dns.CreateDNSrecords()
 	if err != nil {
@@ -69,16 +59,6 @@
 		ClusterType: pb.ClusterType_LB}
 	nodeIPs := getNodeIPs(l.CurrentLB.ClusterInfo.NodePools)
 	dns := DNS{
-<<<<<<< HEAD
-		ClusterName: l.CurrentLB.ClusterInfo.Name,
-		ClusterHash: l.CurrentLB.ClusterInfo.Hash,
-		DNSZone:     l.CurrentLB.Dns.DnsZone,
-		NodeIPs:     nodeIPs,
-		Project:     l.CurrentLB.Dns.Project,
-		Provider:    l.CurrentLB.Dns.Provider,
-		Hostname:    l.CurrentLB.Dns.Hostname,
-		ProjectName: l.ProjectName,
-=======
 		ClusterName:     l.CurrentLB.ClusterInfo.Name,
 		ClusterHash:     l.CurrentLB.ClusterInfo.Hash,
 		DNSZone:         l.CurrentLB.Dns.DnsZone,
@@ -86,7 +66,7 @@
 		Project:         l.CurrentLB.Dns.Project,
 		CurrentProvider: l.CurrentLB.Dns.Provider,
 		Hostname:        l.CurrentLB.Dns.Hostname,
->>>>>>> f5b48e5f
+		ProjectName:     l.ProjectName,
 	}
 
 	err := cluster.DestroyNodepools()
