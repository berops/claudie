package provider

import (
	"fmt"

	"github.com/Berops/claudie/internal/templateUtils"
	"github.com/Berops/claudie/proto/pb"
)

// Provider package struct
type Provider struct {
	ProjectName string
	ClusterName string
	Directory   string
}

// Data structure passed to providers.tpl
type templateData struct {
	Gcp     bool
	Hetzner bool
<<<<<<< HEAD
	Aws     bool
=======
	Oci     bool
>>>>>>> 0fb9caa6
}

func (p Provider) CreateProvider(clusterInfo *pb.ClusterInfo) error {
	template := templateUtils.Templates{Directory: p.Directory}
	templateLoader := templateUtils.TemplateLoader{Directory: templateUtils.TerraformerTemplates}
	data := getProvidersUsed(clusterInfo)
	tpl, err := templateLoader.LoadTemplate("providers.tpl")
	if err != nil {
		return fmt.Errorf("error while parsing template file backend.tpl: %w", err)
	}
	err = template.Generate(tpl, "providers.tf", data)
	if err != nil {
		return fmt.Errorf("error while creating backend files: %w", err)
	}
	return nil
}

func getProvidersUsed(clusterInfo *pb.ClusterInfo) templateData {
<<<<<<< HEAD
	var data = templateData{Gcp: false, Hetzner: false, Aws: false}
=======
	var data = templateData{Gcp: false, Hetzner: false, Oci: false}
>>>>>>> 0fb9caa6
	for _, nodepool := range clusterInfo.NodePools {
		if nodepool.Provider.CloudProviderName == "gcp" {
			data.Gcp = true
		}
		if nodepool.Provider.CloudProviderName == "hetzner" {
			data.Hetzner = true
		}
<<<<<<< HEAD
		if nodepool.Provider.CloudProviderName == "aws" {
			data.Aws = true
=======
		if nodepool.Provider.CloudProviderName == "oci" {
			data.Oci = true
>>>>>>> 0fb9caa6
		}
	}
	return data
}<|MERGE_RESOLUTION|>--- conflicted
+++ resolved
@@ -18,11 +18,8 @@
 type templateData struct {
 	Gcp     bool
 	Hetzner bool
-<<<<<<< HEAD
 	Aws     bool
-=======
 	Oci     bool
->>>>>>> 0fb9caa6
 }
 
 func (p Provider) CreateProvider(clusterInfo *pb.ClusterInfo) error {
@@ -41,11 +38,7 @@
 }
 
 func getProvidersUsed(clusterInfo *pb.ClusterInfo) templateData {
-<<<<<<< HEAD
-	var data = templateData{Gcp: false, Hetzner: false, Aws: false}
-=======
-	var data = templateData{Gcp: false, Hetzner: false, Oci: false}
->>>>>>> 0fb9caa6
+	var data = templateData{Gcp: false, Hetzner: false, Oci: false, Aws: false}
 	for _, nodepool := range clusterInfo.NodePools {
 		if nodepool.Provider.CloudProviderName == "gcp" {
 			data.Gcp = true
@@ -53,13 +46,11 @@
 		if nodepool.Provider.CloudProviderName == "hetzner" {
 			data.Hetzner = true
 		}
-<<<<<<< HEAD
 		if nodepool.Provider.CloudProviderName == "aws" {
 			data.Aws = true
-=======
+		}
 		if nodepool.Provider.CloudProviderName == "oci" {
 			data.Oci = true
->>>>>>> 0fb9caa6
 		}
 	}
 	return data
