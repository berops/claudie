terraform {
  required_providers {
    hcloud = {
      source = "hetznercloud/hcloud"
      version = "1.31.1"
    }
  }
}

{{- $cluster := .Cluster}}
{{$index :=  0}}

resource "hcloud_firewall" "defaultfirewall" {
  name = "{{ $cluster.Name }}-{{$cluster.Hash}}-firewall"
  rule {
    direction = "in"
    protocol  = "icmp"
    source_ips = [
      "0.0.0.0/0",
      "::/0"
    ]
  }

  rule {
    direction = "in"
    protocol  = "tcp"
    port      = "22"
    source_ips = [
      "0.0.0.0/0",
      "::/0"
    ]
  }

  rule {
    direction = "in"
    protocol  = "tcp"
    port      = "6443"
    source_ips = [
      "0.0.0.0/0",
      "::/0"
    ]
  }

  rule {
    direction = "in"
    protocol  = "udp"
    port      = "51820"
    source_ips = [
      "0.0.0.0/0",
      "::/0"
    ]
  }
}


provider "hcloud" {
  token = "{{ (index .NodePools $index).Provider.Credentials }}" 
}

resource "hcloud_ssh_key" "platform" {
  name       = "key-{{ $cluster.Name }}-{{$cluster.Hash}}"
  public_key = file("./public.pem")
}


<<<<<<< HEAD
resource "hcloud_server" "control_plane" {
  count       = "{{ (index .Cluster.NodePools $index).Master.Count }}"
  name        = "{{ .Cluster.Name }}-{{.Cluster.Hash}}-hetzner-cont-${count.index + 1}"
  server_type = "{{ (index .Cluster.NodePools $index).Master.ServerType }}"
  image       = "{{ (index .Cluster.NodePools $index).Master.Image }}"
  firewall_ids = [hcloud_firewall.defaultfirewall.id]

  ssh_keys = [
    hcloud_ssh_key.platform.id,
  ]
}

resource "hcloud_server" "compute_plane" {
  count       = "{{ (index .Cluster.NodePools $index).Worker.Count }}"
  name        = "{{ .Cluster.Name}}-{{.Cluster.Hash}}-hetzner-comp-${count.index + 1}"
  server_type = "{{ (index .Cluster.NodePools $index).Worker.ServerType }}"
  image       = "{{ (index .Cluster.NodePools $index).Worker.Image }}"
=======
{{range $nodepool := .NodePools}}

resource "hcloud_server" "{{$nodepool.Name}}" {
  count       = "{{ $nodepool.Count }}"
  name        = "{{ $cluster.Name }}-{{$cluster.Hash}}-{{$nodepool.Name}}-hetzner-${count.index +1}"
  server_type = "{{ $nodepool.ServerType }}"
  image       = "{{ $nodepool.Image }}"
>>>>>>> 5bbcdd1f
  firewall_ids = [hcloud_firewall.defaultfirewall.id]

  ssh_keys = [
    hcloud_ssh_key.platform.id,
  ]
}

output "{{$nodepool.Name}}" {
  value = {
    for node in hcloud_server.{{$nodepool.Name}}:
    node.name => node.ipv4_address
  }
}

{{end}}
<|MERGE_RESOLUTION|>--- conflicted
+++ resolved
@@ -63,25 +63,6 @@
 }
 
 
-<<<<<<< HEAD
-resource "hcloud_server" "control_plane" {
-  count       = "{{ (index .Cluster.NodePools $index).Master.Count }}"
-  name        = "{{ .Cluster.Name }}-{{.Cluster.Hash}}-hetzner-cont-${count.index + 1}"
-  server_type = "{{ (index .Cluster.NodePools $index).Master.ServerType }}"
-  image       = "{{ (index .Cluster.NodePools $index).Master.Image }}"
-  firewall_ids = [hcloud_firewall.defaultfirewall.id]
-
-  ssh_keys = [
-    hcloud_ssh_key.platform.id,
-  ]
-}
-
-resource "hcloud_server" "compute_plane" {
-  count       = "{{ (index .Cluster.NodePools $index).Worker.Count }}"
-  name        = "{{ .Cluster.Name}}-{{.Cluster.Hash}}-hetzner-comp-${count.index + 1}"
-  server_type = "{{ (index .Cluster.NodePools $index).Worker.ServerType }}"
-  image       = "{{ (index .Cluster.NodePools $index).Worker.Image }}"
-=======
 {{range $nodepool := .NodePools}}
 
 resource "hcloud_server" "{{$nodepool.Name}}" {
@@ -89,7 +70,6 @@
   name        = "{{ $cluster.Name }}-{{$cluster.Hash}}-{{$nodepool.Name}}-hetzner-${count.index +1}"
   server_type = "{{ $nodepool.ServerType }}"
   image       = "{{ $nodepool.Image }}"
->>>>>>> 5bbcdd1f
   firewall_ids = [hcloud_firewall.defaultfirewall.id]
 
   ssh_keys = [
