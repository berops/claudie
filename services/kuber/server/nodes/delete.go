package nodes

import (
	"fmt"
	"strings"
	"time"

	"github.com/rs/zerolog"
	"github.com/rs/zerolog/log"

	comm "github.com/berops/claudie/internal/command"
	"github.com/berops/claudie/internal/kubectl"
	"github.com/berops/claudie/internal/utils"
	"github.com/berops/claudie/proto/pb"
)

const (
	longhornNamespace         = "longhorn-system"
	newReplicaCreationTimeout = 10 * time.Second
)

type etcdPodInfo struct {
	nodeName   string
	memberHash string
}

type Deleter struct {
	masterNodes   []string
	workerNodes   []string
	cluster       *pb.K8Scluster
	clusterPrefix string
}

// New returns new Deleter struct, used for node deletion from a k8s cluster
// masterNodes - master nodes to DELETE
// workerNodes - worker nodes to DELETE
func NewDeleter(masterNodes, workerNodes []string, cluster *pb.K8Scluster) *Deleter {
	prefix := fmt.Sprintf("%s-%s", cluster.ClusterInfo.Name, cluster.ClusterInfo.Hash)

	for i := range masterNodes {
		masterNodes[i] = strings.TrimPrefix(masterNodes[i], fmt.Sprintf("%s-", prefix))
	}

	for i := range workerNodes {
		workerNodes[i] = strings.TrimPrefix(workerNodes[i], fmt.Sprintf("%s-", prefix))
	}

	return &Deleter{
		masterNodes:   masterNodes,
		workerNodes:   workerNodes,
		cluster:       cluster,
		clusterPrefix: prefix,
	}
}

// DeleteNodes deletes nodes specified in d.masterNodes and d.workerNodes
// return nil if successful, error otherwise
func (d *Deleter) DeleteNodes() (*pb.K8Scluster, error) {
	kubectl := kubectl.Kubectl{Kubeconfig: d.cluster.Kubeconfig, MaxKubectlRetries: 3}
	if log.Logger.GetLevel() == zerolog.DebugLevel {
		kubectl.Stdout = comm.GetStdOut(d.clusterPrefix)
		kubectl.Stderr = comm.GetStdErr(d.clusterPrefix)
	}
	// get real node names
	realNodeNamesBytes, err := kubectl.KubectlGetNodeNames()
	realNodeNames := strings.Split(string(realNodeNamesBytes), "\n")
	if err != nil {
		return nil, fmt.Errorf("error while getting nodes from cluster %s : %w", d.clusterPrefix, err)
	}

	etcdEpNode := d.getMainMaster()
	// Remove master nodes sequentially to minimise risk of faults in etcd
	for _, master := range d.masterNodes {
		// delete master nodes from etcd
		if err := d.deleteFromEtcd(kubectl, etcdEpNode); err != nil {
			return nil, fmt.Errorf("error while deleting nodes from etcd for %s : %w", d.clusterPrefix, err)
		}
		// delete master nodes
		if err := d.deleteNodesByName(kubectl, master, realNodeNames); err != nil {
			return nil, fmt.Errorf("error while deleting nodes from master nodes for %s : %w", d.clusterPrefix, err)
		}
	}

	// Cordon worker nodes to prevent any new pods/volume replicas being scheduled there
	if err := utils.ConcurrentExec(d.workerNodes, func(worker string) error {
		return kubectl.KubectlCordon(worker)
	}); err != nil {
		return nil, fmt.Errorf("error while cordoning worker nodes from cluster %s which were marked for deletion : %w", d.clusterPrefix, err)
	}

	// Remove worker nodes sequentially to minimise risk of fault when replicating PVC
	for _, worker := range d.workerNodes {
		// Assure replication of storage
		if err := d.assureReplication(kubectl, worker); err != nil {
			return nil, fmt.Errorf("error while making sure storage is replicated before deletion on cluster %s : %w", d.clusterPrefix, err)
		}
		// Delete worker nodes from nodes.longhorn.io
		if err := d.deleteFromLonghorn(kubectl, worker); err != nil {
			return nil, fmt.Errorf("error while deleting nodes.longhorn.io for %s : %w", d.clusterPrefix, err)
		}
		// Delete worker nodes
		if err := d.deleteNodesByName(kubectl, worker, realNodeNames); err != nil {
			return nil, fmt.Errorf("error while deleting nodes from worker nodes for %s : %w", d.clusterPrefix, err)
		}
		// NOTE: Might need to manually verify if the volume got detached.
		// https://github.com/berops/claudie/issues/784
	}

	// Update the current cluster
	d.updateClusterData()
	return d.cluster, nil
}

// deleteNodesByName deletes node from cluster by performing
// kubectl delete node <node-name>
// return nil if successful, error otherwise
func (d *Deleter) deleteNodesByName(kc kubectl.Kubectl, nodeName string, realNodeNames []string) error {
<<<<<<< HEAD
	realNodeName := utils.FindName(realNodeNames, nodeName)
	logger := log.With().Str("node", realNodeName).Str("cluster", d.clusterPrefix).Logger()
	if realNodeName != "" {
		logger.Info().Msgf("Deleting node")
=======
	if realNodeName := utils.FindName(realNodeNames, nodeName); realNodeName != "" {
		log.Info().Msgf("Deleting node %s from k8s cluster %s", realNodeName, d.clusterPrefix)
>>>>>>> 41830ebf
		//kubectl drain <node-name> --ignore-daemonsets --delete-emptydir-data
		err := kc.KubectlDrain(realNodeName)
		if err != nil {
			return fmt.Errorf("error while draining node %s from cluster %s : %w", nodeName, d.clusterPrefix, err)
		}
		//kubectl delete node <node-name>
		err = kc.KubectlDeleteResource("nodes", realNodeName)
		if err != nil {
			return fmt.Errorf("error while deleting node %s from cluster %s : %w", nodeName, d.clusterPrefix, err)
		}
<<<<<<< HEAD
	} else {
		logger.Error().Msgf("Node name that contains %s not found", nodeName)
		return fmt.Errorf("no node with name %s found in cluster %s", nodeName, d.clusterPrefix)
=======
		return nil
>>>>>>> 41830ebf
	}

	log.Warn().Msgf("Node name that contains %s not found in cluster %s", nodeName, d.clusterPrefix)
	return nil
}

// deleteFromEtcd function deletes members of the etcd cluster. This needs to be done in order to prevent any data corruption in etcd
// return nil if successful, error otherwise
func (d *Deleter) deleteFromEtcd(kc kubectl.Kubectl, etcdEpNode *pb.Node) error {
	//get etcd pods
	etcdPods, err := getEtcdPodNames(kc, strings.TrimPrefix(etcdEpNode.Name, fmt.Sprintf("%s-", d.clusterPrefix)))
	if err != nil {
		return fmt.Errorf("cannot find etcd pods in cluster %s  : %w", d.clusterPrefix, err)
	}
	etcdMembers, err := getEtcdMembers(kc, etcdPods[0])
	if err != nil {
		return fmt.Errorf("cannot find etcd members in cluster %s : %w", d.clusterPrefix, err)
	}
	//get pod info, like name of a node where pod is deployed and etcd member hash
	etcdPodInfos := getEtcdPodInfo(etcdMembers)
	// Remove etcd members that are in mastersToDelete, you need to know an etcd node hash to be able to remove a member
	for _, nodeName := range d.masterNodes {
		for _, etcdPodInfo := range etcdPodInfos {
			if nodeName == etcdPodInfo.nodeName {
				log.Debug().Str("cluster", d.clusterPrefix).Msgf("Deleting etcd member %s, with hash %s", etcdPodInfo.nodeName, etcdPodInfo.memberHash)
				etcdctlCmd := fmt.Sprintf("etcdctl member remove %s", etcdPodInfo.memberHash)
				_, err := kc.KubectlExecEtcd(etcdPods[0], etcdctlCmd)
				if err != nil {
					return fmt.Errorf("error while executing \"etcdctl member remove\" on node %s, cluster %s: %w", etcdPodInfo.nodeName, d.clusterPrefix, err)
				}
			}
		}
	}
	return nil
}

// updateClusterData will remove deleted nodes from nodepools
func (d *Deleter) updateClusterData() {
	for _, name := range append(d.masterNodes, d.workerNodes...) {
		for _, nodepool := range d.cluster.ClusterInfo.NodePools {
			for i, node := range nodepool.Nodes {
				if node.Name == name {
					nodepool.Count--
					nodepool.Nodes = append(nodepool.Nodes[:i], nodepool.Nodes[i+1:]...)
				}
			}
		}
	}
}

// deleteFromLonghorn will delete node from nodes.longhorn.io
// return nil if successful, error otherwise
func (d *Deleter) deleteFromLonghorn(kc kubectl.Kubectl, worker string) error {
<<<<<<< HEAD
	log.Info().Str("cluster", d.clusterPrefix).Msgf("Deleting node %s from nodes.longhorn.io", worker)
=======
	// check if the resource is present before deleting.
	if logs, err := kc.KubectlGet(fmt.Sprintf("nodes.longhorn.io %s", worker), "-n", longhornNamespace); err != nil {
		// This is not the ideal path of checking for a NotFound error, this is only done as we shell out to run kubectl.
		if strings.Contains(string(logs), "NotFound") {
			log.Warn().Msgf("worker node: %s not found, assuming it was deleted.", worker)
			return nil
		}
	}

	log.Info().Msgf("Deleting node %s from nodes.longhorn.io from cluster %s", worker, d.clusterPrefix)
>>>>>>> 41830ebf
	if err := kc.KubectlDeleteResource("nodes.longhorn.io", worker, "-n", longhornNamespace); err != nil {
		return fmt.Errorf("error while deleting node %s from nodes.longhorn.io from cluster %s : %w", worker, d.clusterPrefix, err)
	}
	return nil
}

// assureReplication tries to assure, that replicas for each longhorn volume are migrated to nodes, which will remain in the cluster.
func (d *Deleter) assureReplication(kc kubectl.Kubectl, worker string) error {
	// Get replicas and volumes as they can be scheduled on next node, which will be deleted.
	replicas, err := getReplicasMap(kc)
	if err != nil {
		return fmt.Errorf("error while getting replicas from cluster %s : %w", d.clusterPrefix, err)
	}
	volumes, err := getVolumes(kc)
	if err != nil {
		return fmt.Errorf("error while getting volumes from cluster  %s : %w", d.clusterPrefix, err)
	}
	if reps, ok := replicas[worker]; ok {
		for _, r := range reps {
			// Try to force creation of a new replicas from node, which will be deleted.
			if v, ok := volumes[r.Spec.VolumeName]; ok {
				// Increase number of replicas in volume.
				if err := increaseReplicaCount(v, kc); err != nil {
					return fmt.Errorf("error while increasing number of replicas in volume %s from cluster %s : %w", v.Metadata.Name, d.clusterPrefix, err)
				}
<<<<<<< HEAD

				logger := log.With().Str("cluster", d.clusterPrefix).Logger()

				// Wait pvcReplicationTimeout for Longhorn to create new replica.
				logger.Info().Str("node", worker).Msgf("Waiting %.0f seconds for new replicas to be scheduled if possible for node %s", pvcReplicationTimeout.Seconds(), worker)
				time.Sleep(pvcReplicationTimeout)
=======
				// Wait newReplicaCreationTimeout for Longhorn to create new replica.
				log.Info().Msgf("Waiting %.0f seconds for new replicas to be scheduled if possible for node %s cluster %s ", newReplicaCreationTimeout.Seconds(), worker, d.clusterPrefix)
				time.Sleep(newReplicaCreationTimeout)

				// Verify all current replicas are running correctly
				if err := verifyAllReplicasSetUp(v.Metadata.Name, kc); err != nil {
					return fmt.Errorf("error while checking if all longhorn replicas for volume %s are running : %w", v.Metadata.Name, err)
				}
				log.Info().Msgf("Replication for volume %s has been set up", v.Metadata.Name)

>>>>>>> 41830ebf
				// Decrease number of replicas in volume -> original state.
				if err := revertReplicaCount(v, kc); err != nil {
					return fmt.Errorf("error while increasing number of replicas in volume %s cluster %s : %w", v.Metadata.Name, d.clusterPrefix, err)
				}
				// Delete old replica, on to-be-deleted node.
				logger.Debug().Str("node", r.Status.OwnerID).Msgf("Deleting replica %s from node %s", r.Metadata.Name, r.Status.OwnerID)
				if err := deleteReplica(r, kc); err != nil {
					return err
				}
			}
		}
	}
	return nil
}

// getMainMaster iterates over all control nodes in cluster and returns API EP node. If none defined with this type,
// function returns any master node which will not be deleted.
// return API EP node if successful, nil otherwise
func (d *Deleter) getMainMaster() *pb.Node {
	for _, nodepool := range d.cluster.ClusterInfo.GetNodePools() {
		for _, node := range nodepool.Nodes {
			if node.NodeType == pb.NodeType_apiEndpoint {
				return node
			}
		}
	}
	// Choose one master, which is not going to be deleted
	for _, nodepool := range d.cluster.ClusterInfo.GetNodePools() {
	node:
		for _, node := range nodepool.Nodes {
			if node.NodeType == pb.NodeType_master {
				// If node will be deleted, continue.
				for _, dm := range d.masterNodes {
					if strings.Contains(node.Name, dm) {
						continue node
					}
				}
			}
			// If loop was not broken by the continue, return this node.
			return node
		}
	}
	return nil
}

// getEtcdPodNames returns slice of strings containing all etcd pod names
func getEtcdPodNames(kc kubectl.Kubectl, masterNodeName string) ([]string, error) {
	etcdPodsBytes, err := kc.KubectlGetEtcdPods(masterNodeName)
	if err != nil {
		return nil, fmt.Errorf("cannot find etcd pods in cluster with master node %s : %w", masterNodeName, err)
	}
	return strings.Split(string(etcdPodsBytes), "\n"), nil
}

// getEtcdMembers will return slice of strings, each element containing etcd member info from "etcdctl member list"
//
// Example output:
// [
// "3ea84f69be8336f3, started, test2-cluster-name1-hetzner-control-2, https://192.168.2.2:2380, https://192.168.2.2:2379, false",
// "56c921bc723229ec, started, test2-cluster-name1-hetzner-control-1, https://192.168.2.1:2380, https://192.168.2.1:2379, false"
// ]
func getEtcdMembers(kc kubectl.Kubectl, etcdPod string) ([]string, error) {
	//get etcd members
	etcdMembersBytes, err := kc.KubectlExecEtcd(etcdPod, "etcdctl member list")
	if err != nil {
		return nil, fmt.Errorf("cannot find etcd members in cluster with etcd pod %s : %w", etcdPod, err)
	}
	// Convert output into []string, each line of output is a separate string
	etcdMembersStrings := strings.Split(string(etcdMembersBytes), "\n")
	//delete last entry - empty \n
	if len(etcdMembersStrings) > 0 {
		etcdMembersStrings = etcdMembersStrings[:len(etcdMembersStrings)-1]
	}
	return etcdMembersStrings, nil
}

// getEtcdPodInfo tokenizes an etcdMemberInfo and data containing node name and etcd member hash for all etcd members
// return slice of etcdPodInfo containing node name and etcd member hash for all etcd members
func getEtcdPodInfo(etcdMembersString []string) []etcdPodInfo {
	var etcdPodInfos []etcdPodInfo
	for _, etcdString := range etcdMembersString {
		etcdStringTokenized := strings.Split(etcdString, ", ")
		if len(etcdStringTokenized) > 0 {
			temp := etcdPodInfo{etcdStringTokenized[2] /*name*/, etcdStringTokenized[0] /*hash*/}
			etcdPodInfos = append(etcdPodInfos, temp)
		}
	}
	return etcdPodInfos
}<|MERGE_RESOLUTION|>--- conflicted
+++ resolved
@@ -29,6 +29,8 @@
 	workerNodes   []string
 	cluster       *pb.K8Scluster
 	clusterPrefix string
+
+	logger zerolog.Logger
 }
 
 // New returns new Deleter struct, used for node deletion from a k8s cluster
@@ -50,6 +52,8 @@
 		workerNodes:   workerNodes,
 		cluster:       cluster,
 		clusterPrefix: prefix,
+
+		logger: utils.CreateLoggerWithClusterName(prefix),
 	}
 }
 
@@ -115,15 +119,8 @@
 // kubectl delete node <node-name>
 // return nil if successful, error otherwise
 func (d *Deleter) deleteNodesByName(kc kubectl.Kubectl, nodeName string, realNodeNames []string) error {
-<<<<<<< HEAD
-	realNodeName := utils.FindName(realNodeNames, nodeName)
-	logger := log.With().Str("node", realNodeName).Str("cluster", d.clusterPrefix).Logger()
-	if realNodeName != "" {
-		logger.Info().Msgf("Deleting node")
-=======
 	if realNodeName := utils.FindName(realNodeNames, nodeName); realNodeName != "" {
-		log.Info().Msgf("Deleting node %s from k8s cluster %s", realNodeName, d.clusterPrefix)
->>>>>>> 41830ebf
+		d.logger.Info().Msgf("Deleting node %s from k8s cluster", realNodeName)
 		//kubectl drain <node-name> --ignore-daemonsets --delete-emptydir-data
 		err := kc.KubectlDrain(realNodeName)
 		if err != nil {
@@ -134,16 +131,10 @@
 		if err != nil {
 			return fmt.Errorf("error while deleting node %s from cluster %s : %w", nodeName, d.clusterPrefix, err)
 		}
-<<<<<<< HEAD
-	} else {
-		logger.Error().Msgf("Node name that contains %s not found", nodeName)
-		return fmt.Errorf("no node with name %s found in cluster %s", nodeName, d.clusterPrefix)
-=======
 		return nil
->>>>>>> 41830ebf
-	}
-
-	log.Warn().Msgf("Node name that contains %s not found in cluster %s", nodeName, d.clusterPrefix)
+	}
+
+	d.logger.Warn().Msgf("Node name that contains %s not found in cluster", nodeName)
 	return nil
 }
 
@@ -165,7 +156,7 @@
 	for _, nodeName := range d.masterNodes {
 		for _, etcdPodInfo := range etcdPodInfos {
 			if nodeName == etcdPodInfo.nodeName {
-				log.Debug().Str("cluster", d.clusterPrefix).Msgf("Deleting etcd member %s, with hash %s", etcdPodInfo.nodeName, etcdPodInfo.memberHash)
+				d.logger.Debug().Msgf("Deleting etcd member %s, with hash %s", etcdPodInfo.nodeName, etcdPodInfo.memberHash)
 				etcdctlCmd := fmt.Sprintf("etcdctl member remove %s", etcdPodInfo.memberHash)
 				_, err := kc.KubectlExecEtcd(etcdPods[0], etcdctlCmd)
 				if err != nil {
@@ -194,20 +185,16 @@
 // deleteFromLonghorn will delete node from nodes.longhorn.io
 // return nil if successful, error otherwise
 func (d *Deleter) deleteFromLonghorn(kc kubectl.Kubectl, worker string) error {
-<<<<<<< HEAD
-	log.Info().Str("cluster", d.clusterPrefix).Msgf("Deleting node %s from nodes.longhorn.io", worker)
-=======
 	// check if the resource is present before deleting.
 	if logs, err := kc.KubectlGet(fmt.Sprintf("nodes.longhorn.io %s", worker), "-n", longhornNamespace); err != nil {
 		// This is not the ideal path of checking for a NotFound error, this is only done as we shell out to run kubectl.
 		if strings.Contains(string(logs), "NotFound") {
-			log.Warn().Msgf("worker node: %s not found, assuming it was deleted.", worker)
+			d.logger.Warn().Msgf("worker node: %s not found, assuming it was deleted.", worker)
 			return nil
 		}
 	}
 
-	log.Info().Msgf("Deleting node %s from nodes.longhorn.io from cluster %s", worker, d.clusterPrefix)
->>>>>>> 41830ebf
+	d.logger.Info().Msgf("Deleting node %s from nodes.longhorn.io from cluster", worker)
 	if err := kc.KubectlDeleteResource("nodes.longhorn.io", worker, "-n", longhornNamespace); err != nil {
 		return fmt.Errorf("error while deleting node %s from nodes.longhorn.io from cluster %s : %w", worker, d.clusterPrefix, err)
 	}
@@ -233,31 +220,22 @@
 				if err := increaseReplicaCount(v, kc); err != nil {
 					return fmt.Errorf("error while increasing number of replicas in volume %s from cluster %s : %w", v.Metadata.Name, d.clusterPrefix, err)
 				}
-<<<<<<< HEAD
-
-				logger := log.With().Str("cluster", d.clusterPrefix).Logger()
-
-				// Wait pvcReplicationTimeout for Longhorn to create new replica.
-				logger.Info().Str("node", worker).Msgf("Waiting %.0f seconds for new replicas to be scheduled if possible for node %s", pvcReplicationTimeout.Seconds(), worker)
-				time.Sleep(pvcReplicationTimeout)
-=======
 				// Wait newReplicaCreationTimeout for Longhorn to create new replica.
-				log.Info().Msgf("Waiting %.0f seconds for new replicas to be scheduled if possible for node %s cluster %s ", newReplicaCreationTimeout.Seconds(), worker, d.clusterPrefix)
+				d.logger.Info().Msgf("Waiting %.0f seconds for new replicas to be scheduled if possible for node %s of cluster", newReplicaCreationTimeout.Seconds(), worker)
 				time.Sleep(newReplicaCreationTimeout)
 
 				// Verify all current replicas are running correctly
 				if err := verifyAllReplicasSetUp(v.Metadata.Name, kc); err != nil {
 					return fmt.Errorf("error while checking if all longhorn replicas for volume %s are running : %w", v.Metadata.Name, err)
 				}
-				log.Info().Msgf("Replication for volume %s has been set up", v.Metadata.Name)
-
->>>>>>> 41830ebf
+				d.logger.Info().Msgf("Replication for volume %s has been set up", v.Metadata.Name)
+
 				// Decrease number of replicas in volume -> original state.
 				if err := revertReplicaCount(v, kc); err != nil {
 					return fmt.Errorf("error while increasing number of replicas in volume %s cluster %s : %w", v.Metadata.Name, d.clusterPrefix, err)
 				}
 				// Delete old replica, on to-be-deleted node.
-				logger.Debug().Str("node", r.Status.OwnerID).Msgf("Deleting replica %s from node %s", r.Metadata.Name, r.Status.OwnerID)
+				d.logger.Debug().Str("node", r.Status.OwnerID).Msgf("Deleting replica %s from node %s", r.Metadata.Name, r.Status.OwnerID)
 				if err := deleteReplica(r, kc); err != nil {
 					return err
 				}
