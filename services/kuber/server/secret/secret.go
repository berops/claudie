--- conflicted
+++ resolved
@@ -8,11 +8,8 @@
 	comm "github.com/berops/claudie/internal/command"
 	"github.com/berops/claudie/internal/kubectl"
 	"github.com/berops/claudie/internal/utils"
-<<<<<<< HEAD
 	"github.com/rs/zerolog"
 	"github.com/rs/zerolog/log"
-=======
->>>>>>> 6213a9af
 	"gopkg.in/yaml.v3"
 )
 
@@ -77,11 +74,7 @@
 	path := filepath.Join(s.Directory, filename)
 
 	if err := utils.CreateDirectory(s.Directory); err != nil {
-<<<<<<< HEAD
 		return fmt.Errorf("error while creating directory %s : %w", s.Directory, err)
-=======
-		return fmt.Errorf("could not create a directory for %s: %w", s.YamlManifest.Metadata.Name, err)
->>>>>>> 6213a9af
 	}
 
 	if err := s.saveSecretManifest(path); err != nil {
