package scrapeconfig

import (
	"encoding/base64"
	"fmt"

	"github.com/berops/claudie/internal/kubectl"
	"github.com/berops/claudie/internal/templateUtils"
	"github.com/berops/claudie/proto/pb"
	"github.com/rs/zerolog"
	"github.com/rs/zerolog/log"

	comm "github.com/berops/claudie/internal/command"
)

type ScrapeConfig struct {
	Cluster    *pb.K8Scluster
	LBClusters []*pb.LBcluster
	Directory  string
}

type SCData struct {
	LBClusters []*pb.LBcluster
}

type ScManifestData struct {
	ScrapeConfigB64 string
	Namespace       string
}

const (
	scrapeConfigNamespace = "monitoring"
	scManifestFileTpl     = "scrape-config-manifest.goyaml"
	scManifestFile        = "scrape-config-manifest.yaml"
	scrapeConfigFileTpl   = "scrape-config.goyaml"
	scrapeConfigFile      = "scrape-config.yaml"
)

// GenerateAndApplyScrapeConfig will template a secret with Prometheus configuration,
// for scraping Loadbalancers node-exporter endpoints
// it will create the secret in a applied namespace
// If there is no loadbalancers it will apply the config with no target endpoints
func (sc ScrapeConfig) GenerateAndApplyScrapeConfig() error {
	// Generate loadbalancers scrape config
	templateLoader := templateUtils.TemplateLoader{Directory: templateUtils.KuberTemplates}
	template := templateUtils.Templates{Directory: sc.Directory}

	// Generate prometheus scrape config to file
	tpl, err := templateLoader.LoadTemplate(scrapeConfigFileTpl)
	if err != nil {
		return fmt.Errorf("error while loading %s on %s: %w", scrapeConfigFileTpl, sc.Cluster.ClusterInfo.Name, err)
	}
	scrapeConfig, err := template.GenerateToString(tpl, SCData{LBClusters: sc.LBClusters})
	if err != nil {
		return fmt.Errorf("error while generating %s on %s: %w", scrapeConfigFile, sc.Cluster.ClusterInfo.Name, err)
	}

	// Generate manifest for namespace and secret
	tpl, err = templateLoader.LoadTemplate(scManifestFileTpl)
	if err != nil {
		return fmt.Errorf("error while loading %s on %s: %w", scManifestFileTpl, sc.Cluster.ClusterInfo.Name, err)
	}
	if err = template.Generate(tpl, scManifestFile, ScManifestData{Namespace: scrapeConfigNamespace,
		ScrapeConfigB64: base64.StdEncoding.EncodeToString([]byte(scrapeConfig))}); err != nil {
		return fmt.Errorf("error while generating %s on %s: %w", scManifestFile, sc.Cluster.ClusterInfo.Name, err)
	}

	// Apply namespace and secret to the cluster
	k := kubectl.Kubectl{Kubeconfig: sc.Cluster.Kubeconfig, Directory: sc.Directory}
<<<<<<< HEAD
	if log.Logger.GetLevel() == zerolog.DebugLevel {
		prefix := fmt.Sprintf("%s-%s", sc.Cluster.ClusterInfo.Name, sc.Cluster.ClusterInfo.Hash)
		k.Stdout = comm.GetStdOut(prefix)
		k.Stderr = comm.GetStdErr(prefix)
	}
	if err = k.KubectlApply(scManifestFile, ""); err != nil {
=======
	if err = k.KubectlApply(scManifestFile); err != nil {
>>>>>>> 6213a9af
		return fmt.Errorf("error while applying %s on %s: %w", scManifestFile, sc.Cluster.ClusterInfo.Name, err)
	}

	return nil
}

// RemoveIfNoLbScrapeConfig will remove the LB scrape-config.yml
func (sc ScrapeConfig) RemoveLbScrapeConfig() error {
	k := kubectl.Kubectl{Kubeconfig: sc.Cluster.Kubeconfig}
<<<<<<< HEAD
	if log.Logger.GetLevel() == zerolog.DebugLevel {
		prefix := fmt.Sprintf("%s-%s", sc.Cluster.ClusterInfo.Name, sc.Cluster.ClusterInfo.Hash)
		k.Stdout = comm.GetStdOut(prefix)
		k.Stderr = comm.GetStdErr(prefix)
	}
	if err := k.KubectlDeleteResource("secret", "loadbalancers-scrape-config", scrapeConfigNamespace); err != nil {
=======
	if err := k.KubectlDeleteResource("secret", "loadbalancers-scrape-config", "-n", scrapeConfigNamespace); err != nil {
>>>>>>> 6213a9af
		return fmt.Errorf("error while removing LB scrape-config on %s: %w", sc.Cluster.ClusterInfo.Name, err)
	}
	return nil
}<|MERGE_RESOLUTION|>--- conflicted
+++ resolved
@@ -67,16 +67,12 @@
 
 	// Apply namespace and secret to the cluster
 	k := kubectl.Kubectl{Kubeconfig: sc.Cluster.Kubeconfig, Directory: sc.Directory}
-<<<<<<< HEAD
 	if log.Logger.GetLevel() == zerolog.DebugLevel {
 		prefix := fmt.Sprintf("%s-%s", sc.Cluster.ClusterInfo.Name, sc.Cluster.ClusterInfo.Hash)
 		k.Stdout = comm.GetStdOut(prefix)
 		k.Stderr = comm.GetStdErr(prefix)
 	}
-	if err = k.KubectlApply(scManifestFile, ""); err != nil {
-=======
 	if err = k.KubectlApply(scManifestFile); err != nil {
->>>>>>> 6213a9af
 		return fmt.Errorf("error while applying %s on %s: %w", scManifestFile, sc.Cluster.ClusterInfo.Name, err)
 	}
 
@@ -86,16 +82,12 @@
 // RemoveIfNoLbScrapeConfig will remove the LB scrape-config.yml
 func (sc ScrapeConfig) RemoveLbScrapeConfig() error {
 	k := kubectl.Kubectl{Kubeconfig: sc.Cluster.Kubeconfig}
-<<<<<<< HEAD
 	if log.Logger.GetLevel() == zerolog.DebugLevel {
 		prefix := fmt.Sprintf("%s-%s", sc.Cluster.ClusterInfo.Name, sc.Cluster.ClusterInfo.Hash)
 		k.Stdout = comm.GetStdOut(prefix)
 		k.Stderr = comm.GetStdErr(prefix)
 	}
-	if err := k.KubectlDeleteResource("secret", "loadbalancers-scrape-config", scrapeConfigNamespace); err != nil {
-=======
 	if err := k.KubectlDeleteResource("secret", "loadbalancers-scrape-config", "-n", scrapeConfigNamespace); err != nil {
->>>>>>> 6213a9af
 		return fmt.Errorf("error while removing LB scrape-config on %s: %w", sc.Cluster.ClusterInfo.Name, err)
 	}
 	return nil
