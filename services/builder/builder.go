package main

import (
	"context"
	"errors"
	"fmt"
	"log"
	"os"
	"os/exec"
	"os/signal"
	"time"

	"github.com/Berops/platform/healthcheck"
	kubeEleven "github.com/Berops/platform/services/kube-eleven/client"
	"github.com/Berops/platform/worker"
	"golang.org/x/sync/errgroup"

	cbox "github.com/Berops/platform/services/context-box/client"
	terraformer "github.com/Berops/platform/services/terraformer/client"
	wireguardian "github.com/Berops/platform/services/wireguardian/client"
	"github.com/Berops/platform/urls"

	"github.com/Berops/platform/proto/pb"
	"google.golang.org/grpc"
	"google.golang.org/protobuf/proto"
)

type nodesToDelete struct {
	masterCount uint32
	workerCount uint32
}

type countsToDelete struct {
	nodes map[string]*nodesToDelete //[provider]nodes
}

func callTerraformer(config *pb.Config) (*pb.Config, error) {
	// Create connection to Terraformer
	cc, err := grpc.Dial(urls.TerraformerURL, grpc.WithInsecure())
	if err != nil {
		return nil, fmt.Errorf("could not connect to Terraformer: %v", err)
	}
	defer cc.Close()
	// Creating the client
	c := pb.NewTerraformerServiceClient(cc)
	res, err := terraformer.BuildInfrastructure(c, &pb.BuildInfrastructureRequest{Config: config})
	if err != nil {
		return nil, err
	}

	return res.GetConfig(), nil
}

func callWireguardian(config *pb.Config) (*pb.Config, error) {
	cc, err := grpc.Dial(urls.WireguardianURL, grpc.WithInsecure())
	if err != nil {
		return nil, fmt.Errorf("could not connect to Wireguardian: %v", err)
	}
	defer cc.Close()
	// Creating the client
	c := pb.NewWireguardianServiceClient(cc)
	res, err := wireguardian.BuildVPN(c, &pb.BuildVPNRequest{Config: config})
	if err != nil {
		return nil, err
	}

	return res.GetConfig(), nil
}

func callKubeEleven(config *pb.Config) (*pb.Config, error) {
	cc, err := grpc.Dial(urls.KubeElevenURL, grpc.WithInsecure())
	if err != nil {
		return nil, fmt.Errorf("could not connect to KubeEleven: %v", err)
	}
	defer cc.Close()
	// Creating the client
	c := pb.NewKubeElevenServiceClient(cc)
	res, err := kubeEleven.BuildCluster(c, &pb.BuildClusterRequest{Config: config})
	if err != nil {
		return nil, err
	}

	return res.GetConfig(), nil
}

func diff(config *pb.Config) (*pb.Config, bool, map[string]*countsToDelete) {
	adding, deleting := false, false
	tmpConfig := proto.Clone(config).(*pb.Config)

	type nodeCount struct {
		masterCount uint32
		workerCount uint32
	}

	type tableKey struct {
		clusterName  string
		nodePoolName string
	}

	var delCounts = make(map[string]*countsToDelete)

	var tableCurrent = make(map[tableKey]nodeCount)
	for _, cluster := range tmpConfig.GetCurrentState().GetClusters() {
		for _, nodePool := range cluster.GetNodePools() {
			tmp := tableKey{nodePoolName: nodePool.Name, clusterName: cluster.Name}
			tableCurrent[tmp] = nodeCount{nodePool.Master.Count, nodePool.Worker.Count}
		}
	}

	for _, cluster := range tmpConfig.GetDesiredState().GetClusters() {
		tmp := make(map[string]*nodesToDelete)
		for _, nodePool := range cluster.GetNodePools() {
			var nodesProvider nodesToDelete
			key := tableKey{nodePoolName: nodePool.Name, clusterName: cluster.Name}

			if _, ok := tableCurrent[key]; ok {
				tmpNodePool := getNodePoolByName(nodePool.Name, getClusterByName(cluster.Name, tmpConfig.GetDesiredState().GetClusters()).GetNodePools())
				if nodePool.Master.Count > tableCurrent[key].masterCount {
					tmpNodePool.Master.Count = nodePool.Master.Count
					adding = true
				} else if nodePool.Master.Count < tableCurrent[key].masterCount {
					nodesProvider.masterCount = tableCurrent[key].masterCount - nodePool.Master.Count
					tmpNodePool.Master.Count = tableCurrent[key].masterCount
					deleting = true
				}
				if nodePool.Worker.Count > tableCurrent[key].workerCount {
					tmpNodePool.Worker.Count = nodePool.Worker.Count
					adding = true
				} else if nodePool.Worker.Count < tableCurrent[key].workerCount {
					nodesProvider.workerCount = tableCurrent[key].workerCount - nodePool.Worker.Count
					tmpNodePool.Worker.Count = tableCurrent[key].workerCount
					deleting = true
				}
				tmp[nodePool.Provider.Name] = &nodesProvider
				delete(tableCurrent, key)
			}
		}
		delCounts[cluster.Name] = &countsToDelete{
			nodes: tmp,
		}
	}

	if len(tableCurrent) > 0 {
		for key := range tableCurrent {
			cluster := getClusterByName(key.clusterName, tmpConfig.DesiredState.Clusters)
			if cluster != nil {
				currentCluster := getClusterByName(key.clusterName, tmpConfig.CurrentState.Clusters)
				log.Println(currentCluster)
				cluster.NodePools = append(cluster.NodePools, getNodePoolByName(key.nodePoolName, currentCluster.GetNodePools()))
				deleting = true
			}
		}
	}

	if adding && deleting {
		return tmpConfig, deleting, delCounts
	} else if deleting {
		return nil, deleting, delCounts
	} else {
		return nil, deleting, nil
	}
}

// getNodePoolByName will return first Nodepool that will have same name as specified in parameters
// If no name is found, return nil
func getNodePoolByName(nodePoolName string, nodePools []*pb.NodePool) *pb.NodePool {
	if nodePoolName == "" {
		return nil
	}
	for i := 0; i < len(nodePools); i++ {
		if nodePools[i].Name == nodePoolName {
			return nodePools[i]
		}
	}
	return nil
}

// getClusterByName will return Cluster that will have same name as specified in parameters
// If no name is found, return nil
func getClusterByName(clusterName string, clusters []*pb.Cluster) *pb.Cluster {
	if clusterName == "" {
		return nil
	}
	for i := 0; i < len(clusters); i++ {
		if clusters[i].Name == clusterName {
			return clusters[i]
		}
	}
	return nil
}

// processConfig is function used to carry out task specific to Builder concurrently
func processConfig(config *pb.Config, c pb.ContextBoxServiceClient, tmp bool) (err error) {
	log.Println("I got config: ", config.GetName())

	config, err = callTerraformer(config)
	if err != nil {
		return
	}

	config, err = callWireguardian(config)
	if err != nil {
		return
	}

	config, err = callKubeEleven(config)
	if err != nil {
		return
	}

	if !tmp {
		config.CurrentState = config.DesiredState // Update currentState
		err := cbox.SaveConfigBuilder(c, &pb.SaveConfigRequest{Config: config})
		if err != nil {
			return fmt.Errorf("error while saving the config: %v", err)
		}
	}

	return nil
}

func configProcessor(c pb.ContextBoxServiceClient) func() error {
	return func() error {
		res, err := cbox.GetConfigBuilder(c) // Get a new config
		if err != nil {
			return fmt.Errorf("error while getting config from the Builder: %v", err)
		}

		config := res.GetConfig()
		if config != nil {
			var tmpConfig *pb.Config
			var deleting bool
			var toDelete = make(map[string]*countsToDelete)
			if len(config.CurrentState.GetClusters()) > 0 {
				tmpConfig, deleting, toDelete = diff(config)
			}
			if tmpConfig != nil {
				log.Println("Processing a tmpConfig...")
				err := processConfig(tmpConfig, c, true)
				if err != nil {
					return err
				}
			}
			if deleting {
				log.Println("Deleting nodes...")
				config, err = deleteNodes(config, toDelete)
				if err != nil {
					return err
				}
			}

			log.Println("Processing a config...")
			go func() {
				err := processConfig(config, c, false)
				if err != nil {
<<<<<<< HEAD
					log.Println("Got an error while processing a config:", err)
=======
					log.Println(err)
>>>>>>> b8b72952
				}
			}()
		}
		return nil
	}
}

// healthCheck function is function used for querring readiness of the pod running this microservice
func healthCheck() error {
	//Check if Builder can connect to Terraformer/Wireguardian/Kube-eleven
	//Connection to these services are crucial for Builder, without them, the builder is NOT Ready
	_, err := grpc.Dial(urls.KubeElevenURL, grpc.WithInsecure())
	if err != nil {
		return fmt.Errorf("could not connect to Kube-eleven: %v", err)
	}
	_, err = grpc.Dial(urls.TerraformerURL, grpc.WithInsecure())
	if err != nil {
		return fmt.Errorf("could not connect to Terraformer: %v", err)
	}
	_, err = grpc.Dial(urls.WireguardianURL, grpc.WithInsecure())
	if err != nil {
		return fmt.Errorf("could not connect to Wireguardian: %v", err)
	}
	return nil
}

func deleteNodes(config *pb.Config, toDelete map[string]*countsToDelete) (*pb.Config, error) {
	for _, cluster := range config.CurrentState.Clusters {
		var nodesToDelete []string
		del := toDelete[cluster.Name]
		for nodeName, ip := range cluster.Ips {
			val, ok := del.nodes[ip.Provider]
			if ok {
				if val.masterCount > 0 && ip.IsControl == 1 {
					val.masterCount--
					nodesToDelete = append(nodesToDelete, nodeName)
					continue
				}
				if val.workerCount > 0 && ip.IsControl == 0 {
					val.workerCount--
					nodesToDelete = append(nodesToDelete, nodeName)
					continue
				}
			}
		}
		err := deleteNodesByName(cluster, nodesToDelete)
		if err != nil {
			return nil, err
		}
		// Delete nodes from a current state Ips map
		for _, nodeName := range nodesToDelete {
			for key, val := range cluster.GetIps() {
				if key == nodeName {
					nodepool := getNodePoolByName(val.NodepoolName, cluster.NodePools)
					if val.IsControl > 1 {
						// decrement master count
						nodepool.Master.Count = nodepool.GetMaster().GetCount() - 1
					} else {
						// decrement worker count
						nodepool.Worker.Count = nodepool.GetWorker().GetCount() - 1
					}
				}
			}
			delete(cluster.GetIps(), nodeName)
		}
	}
	return config, nil
}

// deleteNodesByName checks if there is any difference in nodes between a desired state cluster and a running cluster
func deleteNodesByName(cluster *pb.Cluster, nodesToDelete []string) error {
	//kubectl drain <node-name> --ignore-daemonsets --delete-local-data ,all diffNodes
	for _, node := range nodesToDelete {
		log.Println("kubectl drain " + node + " --ignore-daemonsets --delete-local-data")
		cmd := "kubectl drain " + node + " --ignore-daemonsets --delete-local-data --kubeconfig <(echo '" + cluster.GetKubeconfig() + "')"
		res, err := exec.Command("bash", "-c", cmd).CombinedOutput()
		if err != nil {
			log.Println("Error while draining node "+node+":", err)
			log.Println(res)
			return err
		}
	}

	//kubectl delete node <node-name>
	for _, node := range nodesToDelete {
		log.Println("kubectl delete node " + node)
		cmd := "kubectl delete node " + node + " --kubeconfig <(echo '" + cluster.GetKubeconfig() + "')"
		_, err := exec.Command("bash", "-c", cmd).CombinedOutput()
		if err != nil {
			log.Println("Error while deleting node "+node+":", err)
			return err
		}
	}
	return nil
}

func main() {
	// If go code crash, we will get the file name and line number
	log.SetFlags(log.LstdFlags | log.Lshortfile)

	// Create connection to Context-box
	cc, err := grpc.Dial(urls.ContextBoxURL, grpc.WithInsecure())
	if err != nil {
		log.Fatalf("could not connect to Content-box: %v", err)
	}
	defer cc.Close()
	// Creating the client
	c := pb.NewContextBoxServiceClient(cc)

	// Initilize health probes
	healthChecker := healthcheck.NewClientHealthChecker("50051", healthCheck)
	healthChecker.StartProbes()

	g, ctx := errgroup.WithContext(context.Background())
	w := worker.NewWorker(5*time.Second, ctx, configProcessor(c), worker.ErrorLogger)

	{
		g.Go(func() error {
			ch := make(chan os.Signal, 1)
			signal.Notify(ch, os.Interrupt)
			defer signal.Stop(ch)
			<-ch
			return errors.New("interrupt signal")
		})
	}
	{
		g.Go(func() error {
			w.Run()
			return nil
		})
	}

	log.Println("Stopping Builder: ", g.Wait())
}<|MERGE_RESOLUTION|>--- conflicted
+++ resolved
@@ -253,11 +253,7 @@
 			go func() {
 				err := processConfig(config, c, false)
 				if err != nil {
-<<<<<<< HEAD
-					log.Println("Got an error while processing a config:", err)
-=======
 					log.Println(err)
->>>>>>> b8b72952
 				}
 			}()
 		}
