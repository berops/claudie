package main

import (
	"fmt"
	"log"
	"os"
	"os/signal"
	"time"

<<<<<<< HEAD
=======
	"github.com/Berops/platform/healthcheck"
>>>>>>> b34bdca4
	kubeEleven "github.com/Berops/platform/services/kube-eleven/client"

	cbox "github.com/Berops/platform/services/context-box/client"
	terraformer "github.com/Berops/platform/services/terraformer/client"
	wireguardian "github.com/Berops/platform/services/wireguardian/client"
	"github.com/Berops/platform/urls"

	"github.com/Berops/platform/proto/pb"
	"google.golang.org/grpc"
	"google.golang.org/protobuf/proto"
)

func callTerraformer(config *pb.Config) *pb.Config {
	// Create connection to Terraformer
	cc, err := grpc.Dial(urls.TerraformerURL, grpc.WithInsecure())
	if err != nil {
		log.Fatalf("could not connect to Terraformer: %v", err)
	}
	defer cc.Close()
	// Creating the client
	c := pb.NewTerraformerServiceClient(cc)
	res, err := terraformer.BuildInfrastructure(c, &pb.BuildInfrastructureRequest{Config: config})
	if err != nil {
		log.Fatalln(err)
	}

	return res.GetConfig()
}

func callWireguardian(config *pb.Config) *pb.Config {
	cc, err := grpc.Dial(urls.WireguardianURL, grpc.WithInsecure())
	if err != nil {
		log.Fatalf("could not connect to Wireguardian: %v", err)
	}
	defer cc.Close()
	// Creating the client
	c := pb.NewWireguardianServiceClient(cc)
	res, err := wireguardian.BuildVPN(c, &pb.BuildVPNRequest{Config: config})
	if err != nil {
		log.Fatalln(err)
	}
	return res.GetConfig()
}

func callKubeEleven(config *pb.Config) *pb.Config {
	cc, err := grpc.Dial(urls.KubeElevenURL, grpc.WithInsecure())
	if err != nil {
		log.Fatalf("could not connect to KubeEleven: %v", err)
	}
	defer cc.Close()
	// Creating the client
	c := pb.NewKubeElevenServiceClient(cc)
	res, err := kubeEleven.BuildCluster(c, &pb.BuildClusterRequest{Config: config})
	if err != nil {
		log.Fatalln(err)
	}
	return res.GetConfig()
}

<<<<<<< HEAD
func diff(config *pb.Config) *pb.Config {
	adding, deleting := false, false
	tmpConfig := proto.Clone(config).(*pb.Config)

	type nodeCount struct {
		masterCount uint32
		workerCount uint32
	}

	type tableKey struct {
		clusterName  string
		nodePoolName string
	}

	var tableCurrent = make(map[tableKey]nodeCount)
	for _, cluster := range tmpConfig.GetCurrentState().GetClusters() {
		for _, nodePool := range cluster.GetNodePools() {
			tmp := tableKey{nodePoolName: nodePool.Name, clusterName: cluster.Name}
			tableCurrent[tmp] = nodeCount{nodePool.Master.Count, nodePool.Worker.Count}
		}
	}

	for _, cluster := range tmpConfig.GetDesiredState().GetClusters() {
		for _, nodePool := range cluster.GetNodePools() {

			key := tableKey{nodePoolName: nodePool.Name, clusterName: cluster.Name}

			if _, ok := tableCurrent[key]; ok {
				tmpNodePool := getNodePoolByName(nodePool.Name, getClusterByName(cluster.Name, tmpConfig.GetDesiredState().GetClusters()).GetNodePools())
				if nodePool.Master.Count > tableCurrent[key].masterCount {
					tmpNodePool.Master.Count = nodePool.Master.Count
					adding = true
				} else if nodePool.Master.Count < tableCurrent[key].masterCount {
					tmpNodePool.Master.Count = tableCurrent[key].masterCount
					deleting = true
				}
				if nodePool.Worker.Count > tableCurrent[key].workerCount {
					tmpNodePool.Worker.Count = nodePool.Worker.Count
					adding = true
				} else if nodePool.Worker.Count < tableCurrent[key].workerCount {
					tmpNodePool.Worker.Count = tableCurrent[key].workerCount
					deleting = true
				}
				delete(tableCurrent, key)
			}
		}
	}

	if len(tableCurrent) > 0 {
		for key := range tableCurrent {
			cluster := getClusterByName(key.clusterName, tmpConfig.DesiredState.Clusters)
			if cluster != nil {
				currentCluster := getClusterByName(key.clusterName, tmpConfig.CurrentState.Clusters)
				log.Println(currentCluster)
				cluster.NodePools = append(cluster.NodePools, getNodePoolByName(key.nodePoolName, currentCluster.GetNodePools()))
				deleting = true
			}
		}
	}

	if adding && deleting {
		return tmpConfig
	} else {
		return nil
	}
}

// getNodePoolByName will return first Nodepool that will have same name as specified in parameters
// If no name is found, return nil
func getNodePoolByName(nodePoolName string, nodePools []*pb.NodePool) *pb.NodePool {
	if nodePoolName == "" {
		return nil
	}
	for i := 0; i < len(nodePools); i++ {
		if nodePools[i].Name == nodePoolName {
			return nodePools[i]
		}
	}
	return nil
}

// getClusterByName will return Cluster that will have same name as specified in parameters
// If no name is found, return nil
func getClusterByName(clusterName string, clusters []*pb.Cluster) *pb.Cluster {
	if clusterName == "" {
		return nil
	}
	for i := 0; i < len(clusters); i++ {
		if clusters[i].Name == clusterName {
			return clusters[i]
		}
=======
// processConfig is function used to carry out task specific to Builder concurrently
func processConfig(config *pb.Config, c pb.ContextBoxServiceClient) {
	log.Println("I got config: ", config.GetName())
	config = callTerraformer(config)
	config = callWireguardian(config)
	config = callKubeEleven(config)
	config.CurrentState = config.DesiredState // Update currentState

	err := cbox.SaveConfigBuilder(c, &pb.SaveConfigRequest{Config: config})
	if err != nil {
		log.Fatalln("Error while saving the config", err)
	}
}

// healthCheck function is function used for querring readiness of the pod running this microservice
func healthCheck() error {
	//Check if Builder can connect to Terraformer/Wireguardian/Kube-eleven
	//Connection to these services are crucial for Builder, without them, the builder is NOT Ready
	_, err := grpc.Dial(urls.KubeElevenURL, grpc.WithInsecure())
	if err != nil {
		return fmt.Errorf("could not connect to Kube-eleven: %v", err)
	}
	_, err = grpc.Dial(urls.TerraformerURL, grpc.WithInsecure())
	if err != nil {
		return fmt.Errorf("could not connect to Terraformer: %v", err)
	}
	_, err = grpc.Dial(urls.WireguardianURL, grpc.WithInsecure())
	if err != nil {
		return fmt.Errorf("could not connect to Wireguardian: %v", err)
>>>>>>> b34bdca4
	}
	return nil
}

<<<<<<< HEAD
// flow will initiate kubernetes cluster creation cycle
func flow(config *pb.Config) *pb.Config {
	config = callTerraformer(config)
	config = callWireguardian(config)
	config = callKubeEleven(config)
	return config
}

=======
>>>>>>> b34bdca4
func main() {
	// If go code crash, we will get the file name and line number
	log.SetFlags(log.LstdFlags | log.Lshortfile)

	// Create connection to Context-box
	cc, err := grpc.Dial(urls.ContextBoxURL, grpc.WithInsecure())
	if err != nil {
		log.Fatalf("could not connect to Content-box: %v", err)
	}
	defer cc.Close()
	// Creating the client
	c := pb.NewContextBoxServiceClient(cc)

	// Initilize health probes
	healthChecker := healthcheck.NewClientHealthChecker("50051", healthCheck)
	healthChecker.StartProbes()

	// Main loop for getting and processing configs
	go func() {
		for {
			res, err := cbox.GetConfigBuilder(c) // Get a new config
			if err != nil {
				log.Fatalln("Error while getting config from the Builder", err)
			}
<<<<<<< HEAD
			if res.GetConfig() != nil {
				var tmpConfig *pb.Config
				config := res.GetConfig()
				log.Println("I got config: ", config.GetCurrentState())
				if len(config.CurrentState.GetClusters()) > 0 {
					tmpConfig = diff(config)
				}
				if tmpConfig != nil {
					flow(tmpConfig)
				}
				config = flow(config)
				log.Println("SAVING DESIRED STATE AS CURRENT STATE")
				config.CurrentState = config.DesiredState // Update currentState
				err = cbox.SaveConfigBuilder(c, &pb.SaveConfigRequest{Config: config})
				if err != nil {
					log.Fatalln("Error while saving the config", err)
				}
=======

			config := res.GetConfig()
			if config != nil {
				go processConfig(config, c)
>>>>>>> b34bdca4
			}
			time.Sleep(5 * time.Second)
		}
	}()

	ch := make(chan os.Signal, 1)
	signal.Notify(ch, os.Interrupt)

	<-ch
	fmt.Println("Stopping Builder")
}<|MERGE_RESOLUTION|>--- conflicted
+++ resolved
@@ -7,10 +7,7 @@
 	"os/signal"
 	"time"
 
-<<<<<<< HEAD
-=======
 	"github.com/Berops/platform/healthcheck"
->>>>>>> b34bdca4
 	kubeEleven "github.com/Berops/platform/services/kube-eleven/client"
 
 	cbox "github.com/Berops/platform/services/context-box/client"
@@ -70,7 +67,6 @@
 	return res.GetConfig()
 }
 
-<<<<<<< HEAD
 func diff(config *pb.Config) *pb.Config {
 	adding, deleting := false, false
 	tmpConfig := proto.Clone(config).(*pb.Config)
@@ -162,18 +158,22 @@
 		if clusters[i].Name == clusterName {
 			return clusters[i]
 		}
-=======
+	}
+	return nil
+}
+
 // processConfig is function used to carry out task specific to Builder concurrently
-func processConfig(config *pb.Config, c pb.ContextBoxServiceClient) {
+func processConfig(config *pb.Config, c pb.ContextBoxServiceClient, tmp bool) {
 	log.Println("I got config: ", config.GetName())
 	config = callTerraformer(config)
 	config = callWireguardian(config)
 	config = callKubeEleven(config)
-	config.CurrentState = config.DesiredState // Update currentState
-
-	err := cbox.SaveConfigBuilder(c, &pb.SaveConfigRequest{Config: config})
-	if err != nil {
-		log.Fatalln("Error while saving the config", err)
+	if !tmp {
+		config.CurrentState = config.DesiredState // Update currentState
+		err := cbox.SaveConfigBuilder(c, &pb.SaveConfigRequest{Config: config})
+		if err != nil {
+			log.Fatalln("Error while saving the config", err)
+		}
 	}
 }
 
@@ -192,22 +192,10 @@
 	_, err = grpc.Dial(urls.WireguardianURL, grpc.WithInsecure())
 	if err != nil {
 		return fmt.Errorf("could not connect to Wireguardian: %v", err)
->>>>>>> b34bdca4
 	}
 	return nil
 }
 
-<<<<<<< HEAD
-// flow will initiate kubernetes cluster creation cycle
-func flow(config *pb.Config) *pb.Config {
-	config = callTerraformer(config)
-	config = callWireguardian(config)
-	config = callKubeEleven(config)
-	return config
-}
-
-=======
->>>>>>> b34bdca4
 func main() {
 	// If go code crash, we will get the file name and line number
 	log.SetFlags(log.LstdFlags | log.Lshortfile)
@@ -232,7 +220,6 @@
 			if err != nil {
 				log.Fatalln("Error while getting config from the Builder", err)
 			}
-<<<<<<< HEAD
 			if res.GetConfig() != nil {
 				var tmpConfig *pb.Config
 				config := res.GetConfig()
@@ -241,23 +228,11 @@
 					tmpConfig = diff(config)
 				}
 				if tmpConfig != nil {
-					flow(tmpConfig)
-				}
-				config = flow(config)
-				log.Println("SAVING DESIRED STATE AS CURRENT STATE")
-				config.CurrentState = config.DesiredState // Update currentState
-				err = cbox.SaveConfigBuilder(c, &pb.SaveConfigRequest{Config: config})
-				if err != nil {
-					log.Fatalln("Error while saving the config", err)
-				}
-=======
-
-			config := res.GetConfig()
-			if config != nil {
-				go processConfig(config, c)
->>>>>>> b34bdca4
-			}
-			time.Sleep(5 * time.Second)
+					processConfig(tmpConfig, c, false)
+				}
+				go processConfig(config, c, true)
+				time.Sleep(5 * time.Second)
+			}
 		}
 	}()
 
