--- conflicted
+++ resolved
@@ -16,13 +16,8 @@
 )
 
 // buildConfig is function used to build infra based on the desired state concurrently
-<<<<<<< HEAD
 func buildConfig(config *pb.Config, c pb.ContextBoxServiceClient, isTmpConfig bool, oldAPIEndpoints map[string]string) (err error) {
-	log.Info().Msgf("processConfig received config: %s, is tmpConfig: %t", config.GetName(), isTmpConfig)
-=======
-func buildConfig(config *pb.Config, c pb.ContextBoxServiceClient, isTmpConfig bool) (err error) {
 	log.Debug().Msgf("processConfig received config: %s, is tmpConfig: %t", config.GetName(), isTmpConfig)
->>>>>>> 9e23453c
 	// call Terraformer to build infra
 	currentState, desiredState, err := callTerraformer(config.GetCurrentState(), config.GetDesiredState())
 	if err != nil {
@@ -138,9 +133,7 @@
 	if err != nil {
 		return nil, nil, err
 	}
-	defer func() {
-		utils.CloseClientConnection(cc)
-	}()
+	defer utils.CloseClientConnection(cc)
 	// Creating the client
 	c := pb.NewTerraformerServiceClient(cc)
 	log.Info().Msgf("Calling BuildInfrastructure on terraformer for project %s", desiredState.Name)
@@ -161,14 +154,8 @@
 	if err != nil {
 		return nil, err
 	}
-<<<<<<< HEAD
-	defer utils.CloseClientConnection(cc)
-
-=======
-	defer func() {
-		utils.CloseClientConnection(cc)
-	}()
->>>>>>> 9e23453c
+	defer utils.CloseClientConnection(cc)
+
 	// Creating the client
 	c := pb.NewAnsiblerServiceClient(cc)
 	log.Info().Msgf("Calling InstallVPN on ansibler for project %s", desiredState.Name)
@@ -181,13 +168,8 @@
 	if err != nil {
 		return nil, err
 	}
-<<<<<<< HEAD
-	log.Info().Msgf("Calling SetUpLoadbalancers on ansibler")
+	log.Info().Msgf("Calling SetUpLoadbalancers on ansibler for project %s", desiredState.Name)
 	setUpRes, err := ansibler.SetUpLoadbalancers(c, &pb.SetUpLBRequest{DesiredState: installRes.DesiredState, CurrentState: currentState, OldApiEndpoints: oldAPIEndpoints})
-=======
-	log.Info().Msgf("Calling SetUpLoadbalancers on ansibler for project %s", desiredState.Name)
-	setUpRes, err := ansibler.SetUpLoadbalancers(c, &pb.SetUpLBRequest{DesiredState: installRes.DesiredState, CurrentState: currentState})
->>>>>>> 9e23453c
 	if err != nil {
 		return nil, err
 	}
