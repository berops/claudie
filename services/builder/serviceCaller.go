--- conflicted
+++ resolved
@@ -2,12 +2,9 @@
 
 import (
 	"fmt"
-<<<<<<< HEAD
 
 	"github.com/rs/zerolog/log"
 
-=======
->>>>>>> 41830ebf
 	"github.com/berops/claudie/internal/envs"
 	"github.com/berops/claudie/internal/utils"
 	"github.com/berops/claudie/proto/pb"
@@ -313,44 +310,40 @@
 	return nil
 }
 
-<<<<<<< HEAD
+func callPatchClusterInfoConfigMap(ctx *BuilderContext, cboxClient pb.ContextBoxServiceClient) error {
+	logger := utils.CreateLoggerWithProjectAndClusterName(ctx.projectName, ctx.GetClusterName())
+
+	description := ctx.Workflow.Description
+	ctx.Workflow.Stage = pb.Workflow_KUBER
+
+	cc, err := utils.GrpcDialWithInsecure("kuber", envs.KuberURL)
+	if err != nil {
+		return err
+	}
+	defer utils.CloseClientConnection(cc)
+
+	c := pb.NewKuberServiceClient(cc)
+
+	ctx.Workflow.Description = fmt.Sprintf("%s patching cluster info config map", description)
+	if err := updateWorkflowStateInDB(ctx.projectName, ctx.GetClusterName(), ctx.Workflow, cboxClient); err != nil {
+		return err
+	}
+
+	logger.Info().Msg("Calling PatchClusterInfoConfigMap on kuber for cluster")
+	if err := kuber.PatchClusterInfoConfigMap(c, &pb.PatchClusterInfoConfigMapRequest{DesiredCluster: ctx.desiredCluster}); err != nil {
+		return err
+	}
+	logger.Info().Msg("PatchClusterInfoConfigMap on Kuber for cluster finished successfully")
+
+	ctx.Workflow.Description = description
+	return updateWorkflowStateInDB(ctx.projectName, ctx.GetClusterName(), ctx.Workflow, cboxClient)
+}
+
 // callKuber passes config to Kuber to apply any additional resources via kubectl
 func callKuber(ctx *BuilderContext, cboxClient pb.ContextBoxServiceClient) error {
 	logger := utils.CreateLoggerWithProjectAndClusterName(ctx.projectName, ctx.GetClusterName())
 
-=======
-func callPatchClusterInfoConfigMap(ctx *BuilderContext, cboxClient pb.ContextBoxServiceClient) error {
->>>>>>> 41830ebf
-	description := ctx.Workflow.Description
-	ctx.Workflow.Stage = pb.Workflow_KUBER
-
-	cc, err := utils.GrpcDialWithInsecure("kuber", envs.KuberURL)
-	if err != nil {
-		return err
-	}
-	defer utils.CloseClientConnection(cc)
-
-	c := pb.NewKuberServiceClient(cc)
-
-	ctx.Workflow.Description = fmt.Sprintf("%s patching cluster info config map", description)
-	if err := updateWorkflowStateInDB(ctx.projectName, ctx.GetClusterName(), ctx.Workflow, cboxClient); err != nil {
-		return err
-	}
-
-	log.Info().Msgf("Calling PatchClusterInfoConfigMap on kuber for cluster %s project %s", ctx.GetClusterName(), ctx.projectName)
-	if err := kuber.PatchClusterInfoConfigMap(c, &pb.PatchClusterInfoConfigMapRequest{DesiredCluster: ctx.desiredCluster}); err != nil {
-		return err
-	}
-	log.Info().Msgf("PatchClusterInfoConfigMap on Kuber for cluster %s project %s finished successfully", ctx.GetClusterName(), ctx.projectName)
-
-	ctx.Workflow.Description = description
-	return updateWorkflowStateInDB(ctx.projectName, ctx.GetClusterName(), ctx.Workflow, cboxClient)
-}
-
-// callKuber passes config to Kuber to apply any additional resources via kubectl
-func callKuber(ctx *BuilderContext, cboxClient pb.ContextBoxServiceClient) error {
-	description := ctx.Workflow.Description
-
+	description := ctx.Workflow.Description
 	ctx.Workflow.Stage = pb.Workflow_KUBER
 
 	cc, err := utils.GrpcDialWithInsecure("kuber", envs.KuberURL)
@@ -368,51 +361,47 @@
 			return err
 		}
 
-		log.Info().Msgf("Calling PatchClusterInfoConfigMap on kuber for cluster %s project %s", ctx.GetClusterName(), ctx.projectName)
+		logger.Info().Msg("Calling PatchClusterInfoConfigMap on kuber for cluster")
 		if err := kuber.PatchClusterInfoConfigMap(c, &pb.PatchClusterInfoConfigMapRequest{DesiredCluster: ctx.desiredCluster}); err != nil {
 			return err
 		}
-		log.Info().Msgf("PatchClusterInfoConfigMap on Kuber for cluster %s project %s finished successfully", ctx.GetClusterName(), ctx.projectName)
+		logger.Info().Msg("PatchClusterInfoConfigMap on Kuber for cluster finished successfully")
 	}
 
 	// If previous cluster had loadbalancers, and the new one does not, the old scrape config will be removed.
 	if len(ctx.desiredLoadbalancers) == 0 && len(ctx.loadbalancers) > 0 {
-		logger.Info().Msgf("Calling RemoveScrapeConfig on Kuber")
+		logger.Info().Msg("Calling RemoveScrapeConfig on Kuber")
 		if _, err := kuber.RemoveLbScrapeConfig(c, &pb.RemoveLbScrapeConfigRequest{
 			Cluster: ctx.desiredCluster,
 		}); err != nil {
 			return err
 		}
-		logger.Info().Msgf("RemoveScrapeConfig on Kuber finished successfully")
+		logger.Info().Msg("RemoveScrapeConfig on Kuber finished successfully")
 	}
 
 	// Create a scrape-config if there are loadbalancers in the new/updated cluster
 	if len(ctx.desiredLoadbalancers) > 0 {
-		logger.Info().Msgf("Calling StoreLbScrapeConfig on Kuber")
+		logger.Info().Msg("Calling StoreLbScrapeConfig on Kuber")
 		if _, err := kuber.StoreLbScrapeConfig(c, &pb.StoreLbScrapeConfigRequest{
 			Cluster:              ctx.desiredCluster,
 			DesiredLoadbalancers: ctx.desiredLoadbalancers,
 		}); err != nil {
 			return err
 		}
-		logger.Info().Msgf("StoreLbScrapeConfig on Kuber finished successfully")
-	}
-
-<<<<<<< HEAD
-	logger.Info().Msgf("Calling SetUpStorage on Kuber")
-=======
+		logger.Info().Msg("StoreLbScrapeConfig on Kuber finished successfully")
+	}
+
 	ctx.Workflow.Description = fmt.Sprintf("%s setting up storage", description)
 	if err := updateWorkflowStateInDB(ctx.projectName, ctx.GetClusterName(), ctx.Workflow, cboxClient); err != nil {
 		return err
 	}
 
-	log.Info().Msgf("Calling SetUpStorage on Kuber for cluster %s project %s", ctx.GetClusterName(), ctx.projectName)
->>>>>>> 41830ebf
+	log.Info().Msg("Calling SetUpStorage on Kuber for cluster")
 	resStorage, err := kuber.SetUpStorage(c, &pb.SetUpStorageRequest{DesiredCluster: ctx.desiredCluster})
 	if err != nil {
 		return err
 	}
-	logger.Info().Msgf("SetUpStorage on Kuber finished successfully")
+	logger.Info().Msg("SetUpStorage on Kuber finished successfully")
 
 	ctx.desiredCluster = resStorage.DesiredCluster
 
@@ -421,37 +410,37 @@
 		return err
 	}
 
-	logger.Info().Msgf("Calling StoreKubeconfig on kuber")
+	logger.Info().Msg("Calling StoreKubeconfig on kuber")
 	if _, err := kuber.StoreKubeconfig(c, &pb.StoreKubeconfigRequest{Cluster: ctx.desiredCluster}); err != nil {
 		return err
 	}
-	logger.Info().Msgf("StoreKubeconfig on Kuber finished successfully")
+	logger.Info().Msg("StoreKubeconfig on Kuber finished successfully")
 
 	ctx.Workflow.Description = fmt.Sprintf("%s creating cluster metadata as secret", description)
 	if err := updateWorkflowStateInDB(ctx.projectName, ctx.GetClusterName(), ctx.Workflow, cboxClient); err != nil {
 		return err
 	}
 
-	logger.Info().Msgf("Calling StoreNodeMetadata on kuber")
+	logger.Info().Msg("Calling StoreNodeMetadata on kuber")
 	if _, err := kuber.StoreClusterMetadata(c, &pb.StoreClusterMetadataRequest{Cluster: ctx.desiredCluster}); err != nil {
 		return err
 	}
-	logger.Info().Msgf("StoreNodeMetadata on Kuber finished successfully")
-
-	logger.Info().Msgf("Calling PatchNodes on kuber")
+	logger.Info().Msg("StoreNodeMetadata on Kuber finished successfully")
+
+	logger.Info().Msg("Calling PatchNodes on kuber")
 	if _, err := kuber.PatchNodes(c, &pb.PatchNodeTemplateRequest{Cluster: ctx.desiredCluster}); err != nil {
 		return err
 	}
 
 	if utils.IsAutoscaled(ctx.desiredCluster) {
 		// Set up Autoscaler if desired state is autoscaled
-		logger.Info().Msgf("Calling SetUpClusterAutoscaler on kuber")
+		logger.Info().Msg("Calling SetUpClusterAutoscaler on kuber")
 		if _, err := kuber.SetUpClusterAutoscaler(c, &pb.SetUpClusterAutoscalerRequest{ProjectName: ctx.projectName, Cluster: ctx.desiredCluster}); err != nil {
 			return err
 		}
 	} else if utils.IsAutoscaled(ctx.cluster) {
 		// Destroy Autoscaler if current state is autoscaled, but desired is not
-		logger.Info().Msgf("Calling DestroyClusterAutoscaler on kuber")
+		logger.Info().Msg("Calling DestroyClusterAutoscaler on kuber")
 		if _, err := kuber.DestroyClusterAutoscaler(c, &pb.DestroyClusterAutoscalerRequest{ProjectName: ctx.projectName, Cluster: ctx.cluster}); err != nil {
 			return err
 		}
@@ -486,7 +475,7 @@
 
 	// Destroy Autoscaler if current state is autoscaled
 	if utils.IsAutoscaled(ctx.cluster) {
-		log.Info().Str("project", ctx.projectName).Str("cluster", ctx.GetClusterName()).Msgf("Calling DestroyClusterAutoscaler on kuber")
+		log.Info().Str("project", ctx.projectName).Str("cluster", ctx.GetClusterName()).Msg("Calling DestroyClusterAutoscaler on kuber")
 		if _, err := kuber.DestroyClusterAutoscaler(kc, &pb.DestroyClusterAutoscalerRequest{ProjectName: ctx.projectName, Cluster: ctx.cluster}); err != nil {
 			return err
 		}
@@ -513,7 +502,7 @@
 	}
 	defer utils.CloseClientConnection(cc)
 
-	logger.Info().Msgf("Calling DestroyInfrastructure on Terraformer")
+	logger.Info().Msg("Calling DestroyInfrastructure on Terraformer")
 	c := pb.NewTerraformerServiceClient(cc)
 
 	if _, err = terraformer.DestroyInfrastructure(c, &pb.DestroyInfrastructureRequest{
@@ -521,13 +510,13 @@
 		Current:     ctx.cluster,
 		CurrentLbs:  ctx.loadbalancers,
 	}); err != nil {
-		return fmt.Errorf("error while destroying infrastructure  cluster %s project %s : %w", ctx.GetClusterName(), ctx.projectName, err)
-	}
-	ctx.Workflow.Description = description
-	if err := updateWorkflowStateInDB(ctx.projectName, ctx.GetClusterName(), ctx.Workflow, cboxClient); err != nil {
-		return err
-	}
-	logger.Info().Msgf("DestroyInfrastructure on Terraformer finished successfully")
+		return fmt.Errorf("error while destroying infrastructure for cluster %s project %s : %w", ctx.GetClusterName(), ctx.projectName, err)
+	}
+	ctx.Workflow.Description = description
+	if err := updateWorkflowStateInDB(ctx.projectName, ctx.GetClusterName(), ctx.Workflow, cboxClient); err != nil {
+		return err
+	}
+	logger.Info().Msg("DestroyInfrastructure on Terraformer finished successfully")
 	return nil
 }
 
@@ -556,11 +545,11 @@
 		return err
 	}
 
-	logger.Info().Msgf("Calling DeleteClusterMetadata on kuber")
+	logger.Info().Msg("Calling DeleteClusterMetadata on kuber")
 	if _, err := kuber.DeleteClusterMetadata(kuberClient, &pb.DeleteClusterMetadataRequest{Cluster: ctx.cluster}); err != nil {
 		return fmt.Errorf("error while deleting metadata for cluster %s project %s : %w", ctx.GetClusterName(), ctx.projectName, err)
 	}
-	logger.Info().Msgf("DeleteKubeconfig on Kuber finished successfully")
+	logger.Info().Msg("DeleteKubeconfig on Kuber finished successfully")
 	ctx.Workflow.Description = description
 	if err := updateWorkflowStateInDB(ctx.projectName, ctx.GetClusterName(), ctx.Workflow, cboxClient); err != nil {
 		return err
@@ -570,6 +559,8 @@
 
 // callDeleteNodes calls Kuber.DeleteNodes which will safely delete nodes from cluster
 func callDeleteNodes(master, worker []string, cluster *pb.K8Scluster) (*pb.K8Scluster, error) {
+	logger := utils.CreateLoggerWithClusterName(cluster.ClusterInfo.Name)
+
 	cc, err := utils.GrpcDialWithInsecure("kuber", envs.KuberURL)
 	if err != nil {
 		return nil, err
@@ -578,11 +569,11 @@
 
 	// Creating the client
 	c := pb.NewKuberServiceClient(cc)
-	log.Info().Str("cluster", cluster.ClusterInfo.Name).Msgf("Calling DeleteNodes on Kuber")
+	logger.Info().Msg("Calling DeleteNodes on Kuber")
 	resDelete, err := kuber.DeleteNodes(c, &pb.DeleteNodesRequest{MasterNodes: master, WorkerNodes: worker, Cluster: cluster})
 	if err != nil {
 		return nil, err
 	}
-	log.Info().Str("cluster", cluster.ClusterInfo.Name).Msgf("DeleteNodes on Kuber finished successfully")
+	logger.Info().Msg("DeleteNodes on Kuber finished successfully")
 	return resDelete.Cluster, nil
 }