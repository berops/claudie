package main

import (
	"context"
	"crypto/rand"
	"crypto/rsa"
	"crypto/x509"
	"encoding/pem"
	"errors"
	"fmt"
	"os"
	"os/signal"
	"strings"
	"time"

	"github.com/Berops/platform/healthcheck"
	"github.com/Berops/platform/proto/pb"
	cbox "github.com/Berops/platform/services/context-box/client"
	"github.com/Berops/platform/urls"
	"github.com/Berops/platform/utils"
	"github.com/Berops/platform/worker"
	"github.com/rs/zerolog/log"
	"golang.org/x/crypto/ssh"
	"golang.org/x/sync/errgroup"
	"gopkg.in/yaml.v3"
)

const defaultSchedulerPort = 50056

////////////////////YAML STRUCT//////////////////////////////////////////////////

type Manifest struct {
	Name         string       `yaml:"name"`
	Providers    []Provider   `yaml:"providers"`
	NodePools    NodePool     `yaml:"nodePools"`
	LoadBalancer LoadBalancer `yaml:"loadBalancer"`
	Kubernetes   Kubernetes   `yaml:"kubernetes"`
}

type Provider struct {
	Name        string `yaml:"name"`
	Credentials string `yaml:"credentials"`
}

type NodePool struct {
	Dynamic []DynamicNodePool `yaml:"dynamic"`
	Static  []StaticNodePool  `yaml:"static"`
}

type LoadBalancer struct {
	Roles    []Role                `yaml:"roles"`
	Clusters []LoadBalancerCluster `yaml:"clusters"`
}

type Kubernetes struct {
	Clusters []Cluster `yaml:"clusters"`
}

type DynamicNodePool struct {
	Name       string                       `yaml:"name"`
	Provider   map[string]map[string]string `yaml:"provider"`
	Count      int64                        `yaml:"count"`
	ServerType string                       `yaml:"server_type"`
	Image      string                       `yaml:"image"`
	Datacenter string                       `yaml:"datacenter"`
	DiskSize   int64                        `yaml:"disk_size"`
}

type StaticNodePool struct {
	Name  string `yaml:"name"`
	Nodes []Node `yaml:"nodes"`
}

type Node struct {
	PublicIP      string `yaml:"publicIP"`
	PrivateSSHKey string `yaml:"privateSshKey"`
}

type Cluster struct {
	Name    string `yaml:"name"`
	Version string `yaml:"version"`
	Network string `yaml:"network"`
	Pools   Pool   `yaml:"pools"`
}

type Pool struct {
	Control []string `yaml:"control"`
	Compute []string `yaml:"compute"`
}

type Role struct {
	Name string `yaml:"name"`
	Conf Conf   `yaml:"conf"`
}

type Conf struct {
	Protocol   string `yaml:"protocol"`
	Port       uint32 `yaml:"port"`
	TargetPort uint32 `yaml:"targetPort"`
}

type LoadBalancerCluster struct {
	Name   string   `yaml:"name"`
	Role   string   `yaml:"role"`
	DNS    DNS      `yaml:"dns"`
	Target Target   `yaml:"target"`
	Pools  []string `yaml:"pools"`
}

type DNS struct {
	Hostname string   `yaml:"hostname"`
	Provider []string `yaml:"provider"`
}

type Target struct {
	Name string `yaml:"name"`
	Type string `yaml:"type"`
}

////////////////////////////////////////////////////////////////////////////////

// MakeSSHKeyPair function generates SSH privateKey,publicKey pair
// returns (strPrivateKey, strPublicKey)
func MakeSSHKeyPair() (string, string) {
	privateKey, err := rsa.GenerateKey(rand.Reader, 2042)
	if err != nil {
		return "", ""
	}

	// generate and write private key as PEM
	var privKeyBuf strings.Builder

	privateKeyPEM := &pem.Block{Type: "RSA PRIVATE KEY", Bytes: x509.MarshalPKCS1PrivateKey(privateKey)}
	if err := pem.Encode(&privKeyBuf, privateKeyPEM); err != nil {
		return "", ""
	}

	// generate and write public key
	pub, err := ssh.NewPublicKey(&privateKey.PublicKey)
	if err != nil {
		return "", ""
	}

	var pubKeyBuf strings.Builder
	pubKeyBuf.Write(ssh.MarshalAuthorizedKey(pub))

	return privKeyBuf.String(), pubKeyBuf.String()
}

func createDesiredState(config *pb.Config) (*pb.Config, error) {
	if config == nil {
		return nil, fmt.Errorf("createDesiredState got nil Config")
	}
	d := []byte(config.GetManifest())
	// Parse yaml to protobuf and create desiredState
	var desiredState Manifest
	err := yaml.Unmarshal(d, &desiredState)
	if err != nil {
		return nil, fmt.Errorf("error while unmarshalling yaml manifest: %v", err)
	}

	var clusters []*pb.Cluster
	for _, cluster := range desiredState.Kubernetes.Clusters {

		newCluster := &pb.Cluster{
			Name:       strings.ToLower(cluster.Name),
			Kubernetes: cluster.Version,
			Network:    cluster.Network,
<<<<<<< HEAD
			PrivateKey: cluster.PrivateKey,
			PublicKey:  cluster.PublicKey,
			NodePools:  nodePools,
			Hash:       "",
		})
=======
			Hash:       utils.CreateHash(7),
		}

		var ComputeNodePools, ControlNodePools []*pb.NodePool

		// Control nodePool
		ControlNodePools = createNodepools(cluster.Pools.Control, desiredState, true)
		// compute nodepools
		ComputeNodePools = createNodepools(cluster.Pools.Compute, desiredState, false)

		newCluster.NodePools = append(ControlNodePools, ComputeNodePools...)
		clusters = append(clusters, newCluster)
>>>>>>> 5bbcdd1f
	}

	res := &pb.Config{
		Id:       config.GetId(),
		Name:     config.GetName(),
		Manifest: config.GetManifest(),
		DesiredState: &pb.Project{
			Name:     desiredState.Name,
			Clusters: clusters,
		},
		CurrentState: config.GetCurrentState(),
		MsChecksum:   config.GetMsChecksum(),
		DsChecksum:   config.GetDsChecksum(),
		CsChecksum:   config.GetCsChecksum(),
		BuilderTTL:   config.GetBuilderTTL(),
		SchedulerTTL: config.GetSchedulerTTL(),
	}

	for _, clusterDesired := range res.DesiredState.Clusters {
		for _, clusterCurrent := range res.CurrentState.Clusters {
			// found current cluster with matching name
			if clusterDesired.Name == clusterCurrent.Name {
				if clusterCurrent.PublicKey != "" {
					clusterDesired.PublicKey = clusterCurrent.PublicKey
					clusterDesired.PrivateKey = clusterCurrent.PrivateKey
				}
				if clusterCurrent.Hash != "" {
					clusterDesired.Hash = clusterCurrent.Hash
				}
			}
		}
		// no current cluster found with matching name, create keys/hash
		if clusterDesired.PublicKey == "" {
			privateKey, publicKey := MakeSSHKeyPair()
			clusterDesired.PrivateKey = privateKey
			clusterDesired.PublicKey = publicKey
		}
		if clusterDesired.Hash == "" {
			clusterDesired.Hash = utils.CreateHash(utils.HashLength)
		}
	}

	return res, nil
}

// populate nodepools for a cluster
func createNodepools(pools []string, desiredState Manifest, isControl bool) []*pb.NodePool {
	var nodePools []*pb.NodePool
	for _, nodePool := range pools {
		// Check if the nodepool is part of the cluster
		if isFound, position := searchNodePool(nodePool, desiredState.NodePools.Dynamic); isFound {

			provider, region, zone := getProviderRegionAndZone(desiredState.NodePools.Dynamic[position].Provider)
			nodePools = append(nodePools, &pb.NodePool{
				Name:       desiredState.NodePools.Dynamic[position].Name,
				Region:     region,
				Zone:       zone,
				ServerType: desiredState.NodePools.Dynamic[position].ServerType,
				Image:      desiredState.NodePools.Dynamic[position].Image,
				DiskSize:   uint32(desiredState.NodePools.Dynamic[position].DiskSize),
				Count:      uint32(desiredState.NodePools.Dynamic[position].Count),
				Provider: &pb.Provider{
					Name:        desiredState.Providers[searchProvider(provider, desiredState.Providers)].Name,
					Credentials: desiredState.Providers[searchProvider(provider, desiredState.Providers)].Credentials,
				},
				IsControl: isControl,
			})
		}
	}
	return nodePools
}

// processConfig is function used to carry out task specific to Scheduler concurrently
func processConfig(config *pb.Config, c pb.ContextBoxServiceClient) (err error) {
	log.Printf("Processing new config")
	config, err = createDesiredState(config)
	if err != nil {
		return fmt.Errorf("error while creating a desired state: %v", err)
	}

	log.Info().Interface("project", config.GetDesiredState())
	err = cbox.SaveConfigScheduler(c, &pb.SaveConfigRequest{Config: config})
	if err != nil {
		return fmt.Errorf("error while saving the config: %v", err)
	}

	return nil
}

// healthCheck function is used for querring readiness of the pod running this microservice
func healthCheck() error {
	res, err := createDesiredState(nil)
	if res != nil || err == nil {
		return fmt.Errorf("health check function got unexpected result")
	}
	return nil
}

func configProcessor(c pb.ContextBoxServiceClient) func() error {
	return func() error {
		res, err := cbox.GetConfigScheduler(c)
		if err != nil {
			return fmt.Errorf("error while getting Scheduler config: %v", err)
		}

		config := res.GetConfig()
		if config != nil {
			go func() {
				log.Info().Msgf("Processing %s ", config.Name)
				err := processConfig(config, c)
				if err != nil {
					log.Info().Msgf("scheduler:processConfig failed: %s", err)
				}
			}()
		}

		return nil
	}
}

func getProviderRegionAndZone(providerMap map[string]map[string]string) (string, string, string) {

	var provider string
	for provider = range providerMap {
	}
	return provider, providerMap[provider]["region"], providerMap[provider]["zone"]
}

// search of the nodePool in the nodePools []DynamicNode
func searchNodePool(nodePoolName string, nodePools []DynamicNodePool) (bool, int) {
	for index, nodePool := range nodePools {
		if nodePool.Name == nodePoolName {
			return true, index
		}
	}
	return false, -1
}

func searchProvider(providerName string, providers []Provider) int {
	for index, provider := range providers {
		if provider.Name == providerName {
			return index
		}
	}
	return -1
}

func main() {
	// initialize logger
	utils.InitLog("scheduler", "GOLANG_LOG")

	// Create connection to Context-box
	log.Info().Msgf("Dial Context-box: %s", urls.ContextBoxURL)
	cc, err := utils.GrpcDialWithInsecure("context-box", urls.ContextBoxURL)
	if err != nil {
		log.Fatal().Err(err)
	}

	defer func() { utils.CloseClientConnection(cc) }()

	// Creating the client
	c := pb.NewContextBoxServiceClient(cc)

	// Initilize health probes
	healthChecker := healthcheck.NewClientHealthChecker(fmt.Sprint(defaultSchedulerPort), healthCheck)
	healthChecker.StartProbes()

	g, ctx := errgroup.WithContext(context.Background())
	w := worker.NewWorker(ctx, 10*time.Second, configProcessor(c), worker.ErrorLogger)

	g.Go(func() error {
		ch := make(chan os.Signal, 1)
		signal.Notify(ch, os.Interrupt)
		defer signal.Stop(ch)
		<-ch
		return errors.New("scheduler interrupt signal")
	})

	g.Go(func() error {
		w.Run()
		return nil
	})

	log.Info().Msgf("Stopping Scheduler: %v", g.Wait())
}<|MERGE_RESOLUTION|>--- conflicted
+++ resolved
@@ -166,13 +166,6 @@
 			Name:       strings.ToLower(cluster.Name),
 			Kubernetes: cluster.Version,
 			Network:    cluster.Network,
-<<<<<<< HEAD
-			PrivateKey: cluster.PrivateKey,
-			PublicKey:  cluster.PublicKey,
-			NodePools:  nodePools,
-			Hash:       "",
-		})
-=======
 			Hash:       utils.CreateHash(7),
 		}
 
@@ -185,7 +178,6 @@
 
 		newCluster.NodePools = append(ControlNodePools, ComputeNodePools...)
 		clusters = append(clusters, newCluster)
->>>>>>> 5bbcdd1f
 	}
 
 	res := &pb.Config{
