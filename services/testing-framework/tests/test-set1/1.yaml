--- conflicted
+++ resolved
@@ -4,11 +4,7 @@
 - name: hetzner
   credentials: xIAfsb7M5K6etYAfXYcg5iYyrFGNlCxcICo060HVEygjoF0usFpv5P9X7pk85Xe1
 - name: gcp
-<<<<<<< HEAD
   credentials: ./need/to/save/credentials/here/key.json
-=======
-  credentials: ../secrets/admin-project-283514-3729b1f097f2.json
->>>>>>> 34993d76
 
 nodePools:
   dynamic:
@@ -97,7 +93,6 @@
         - hetzner-control
         compute:
         - hetzner-compute
-<<<<<<< HEAD
 
 loadBalancer:
   roles:
@@ -119,14 +114,4 @@
       type: k8s-control-plane
     pools:
     - gcp-lb
-    - hetzner-lb
-=======
-    - name: cluster-2
-      version: v1.19.0
-      network: 192.168.2.0/24
-      pools:
-        control:
-        - gcp-control
-        compute:
-        - gcp-compute
->>>>>>> 34993d76
+    - hetzner-lb