--- conflicted
+++ resolved
@@ -83,9 +83,6 @@
 	SecretRef    corev1.SecretReference `json:"secretRef"`
 }
 
-<<<<<<< HEAD
-// Specification of the desired behaviour of the InputManifest
-=======
 // NodePool is a map of dynamic nodepools and static nodepools which will be used to
 // form kubernetes or loadbalancer clusters.
 type NodePool struct {
@@ -113,8 +110,7 @@
 	SecretRef corev1.SecretReference `json:"secretRef"`
 }
 
-// Specification of the desired behavior of the InputManifest
->>>>>>> ad515432
+// Specification of the desired behaviour of the InputManifest
 type InputManifestSpec struct {
 	// Providers list of defined cloud provider configuration
 	// that will be used while infrastructure provisioning.
