--- conflicted
+++ resolved
@@ -17,11 +17,7 @@
 
 	configs, err := u.ContextBox.GetAllConfigs()
 	if err != nil {
-<<<<<<< HEAD
-		log.Err(err).Msgf("failed to retrieve configs from contextbox")
-=======
 		log.Err(err).Msgf("Failed to retrieve configs from context-box")
->>>>>>> cb115b48
 	}
 
 	for _, config := range configs {
