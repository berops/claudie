package main

import (
	"context"
	"errors"
	"fmt"
	"net"
	"net/http"
	"os"
	"strings"
	"sync"
	"time"

	"github.com/berops/claudie/proto/pb"
	grpc_retry "github.com/grpc-ecosystem/go-grpc-middleware/retry"
	"github.com/rs/zerolog"
	"github.com/rs/zerolog/log"

	"google.golang.org/grpc"
	"google.golang.org/grpc/codes"
	"google.golang.org/grpc/connectivity"
	"google.golang.org/grpc/credentials/insecure"
)

type server struct {
	// router is the http multiplexer.
	router *http.ServeMux

	// server is the underlying http server.
	server *http.Server

	// manifestDir represents the path to the
	// directory the service will watch.
	manifestDir string

	// conn is the underlying connection used
	// by context-box client.
	conn *grpc.ClientConn

	// cBox is a gRPC client connection to the
	// context-box service.
	cBox pb.ContextBoxServiceClient

	// deletingConfigs is a go-routine safe map that
	// stores configs that are being currently deleted
	// to avoid having multiple go-routines deleting the
	// same config from the database.
	deletingConfigs sync.Map

	// groups is used to handle a graceful shutdown of the server.
	// It will wait for all spawned go-routines to finish their work.
	group sync.WaitGroup

	// done indicates that the server is in shutdown.
	done chan struct{}
}

func newServer(manifestDir string, service string) (*server, error) {
	// since the server will be responding to incoming requests we can't
	// use a blocking gRPC dial to the service thus we default to a non-blocking
	// connection with a RPC retry policy of ~4 minutes instead.
	opts := []grpc_retry.CallOption{
		grpc_retry.WithBackoff(grpc_retry.BackoffExponentialWithJitter(4*time.Second, 0.2)),
		grpc_retry.WithMax(7),
		grpc_retry.WithCodes(codes.Unavailable),
	}

	conn, err := grpc.Dial(
		service,
		grpc.WithTransportCredentials(insecure.NewCredentials()),
		grpc.WithUnaryInterceptor(grpc_retry.UnaryClientInterceptor(opts...)),
		grpc.WithStreamInterceptor(grpc_retry.StreamClientInterceptor(opts...)),
	)

	if err != nil {
		return nil, err
	}

	s := &server{
		done:        make(chan struct{}),
		router:      http.NewServeMux(),
		manifestDir: manifestDir,
		conn:        conn,
		cBox:        pb.NewContextBoxServiceClient(conn),
	}

	s.routes(log.Logger)

	s.server = &http.Server{Handler: s.router, ReadHeaderTimeout: 2 * time.Second}

<<<<<<< HEAD
	go s.watchConfigs(log.Logger)

	return s, s.healthcheck()()
=======
	return s, s.healthcheck()
>>>>>>> 1d92db7c
}

func (s *server) GracefulShutdown() error {
	close(s.done)

	// First shutdown the http server to block any incoming connections.
	if err := s.server.Shutdown(context.Background()); err != nil {
		return err
	}

	// Wait for all go-routines to finish their work.
	s.group.Wait()

	// Finally close the connection to the context-box.
	return s.conn.Close()
}

func (s *server) ListenAndServe(addr string, port int) error {
	s.server.Addr = net.JoinHostPort(addr, fmt.Sprint(port))
	return s.server.ListenAndServe()
}

func (s *server) routes(logger zerolog.Logger) {
	s.router.HandleFunc("/reload", s.handleReload(logger))
}

// healthCheck checks if the manifestDir exists and the underlying gRPC
// connection to the context-box service is valid. As long as the directory
// exists and the connection is healthy the service is considered healthy.
func (s *server) healthcheck() error {
	if _, err := os.Stat(s.manifestDir); os.IsNotExist(err) {
		return fmt.Errorf("%v: %w", s.manifestDir, err)
	}

	if s.conn.GetState() == connectivity.Shutdown {
		return errors.New("unhealthy connection to context-box")
	}

	return nil
}

// handleReload handles incoming notifications from k8s-sidecar about changes
// (CREATE, UPDATE, DELETE) in configs in the specified manifest directory.
func (s *server) handleReload(logger zerolog.Logger) http.HandlerFunc {
	return func(w http.ResponseWriter, r *http.Request) {
		if r.Method != http.MethodGet {
			logger.Error().Msg("Received request method that is not HTTP GET")
			http.Error(w, "Method Not Allowed", http.StatusMethodNotAllowed)
			return
		}

		logger.Debug().Msgf("Received notification about change in the directory %s", s.manifestDir)
		s.group.Add(1)

		go func() {
			defer s.group.Done()

			if err := s.processConfigs(); err != nil {
				logger.Error().Msgf("Failed processing configs from directory %s : %v", s.manifestDir, err)
			}
		}()

		w.WriteHeader(http.StatusOK)
	}
}

func (s *server) watchConfigs(logger zerolog.Logger) {
	s.group.Add(1)
	defer s.group.Done()

	ticker := time.NewTicker(10 * time.Second)

	// keep track of which configs are done so we don't endlessly print the status.
	inProgress := make(map[string]*pb.Config)

	resp, err := s.cBox.GetAllConfigs(context.Background(), &pb.GetAllConfigsRequest{})
	if err != nil {
		logger.Error().Msgf("failed to retrieve configs from contextbox: %s", err)
	}

	for _, cfg := range resp.GetConfigs() {
		for cluster, wf := range cfg.State {
			if wf.Status == pb.Workflow_ERROR || wf.Status == pb.Workflow_DONE {
				inProgress[cluster] = cfg
			}
		}
	}

	for {
		select {
		case <-s.done:
			return
		case <-ticker.C:
			resp, err := s.cBox.GetAllConfigs(context.Background(), &pb.GetAllConfigsRequest{})
			if err != nil {
				logger.Error().Msgf("failed to retrieve configs from contextbox: %s", err)
				break
			}

			if len(resp.GetConfigs()) == 0 && len(inProgress) > 0 {
				for cluster, cfg := range inProgress {
					logger.Info().Msgf("Config: %s - cluster %s has been deleted", cfg.Name, cluster)
					delete(inProgress, cluster)
				}
			}

			for _, config := range resp.GetConfigs() {
				for cluster, wf := range config.State {
					_, ok := inProgress[cluster]
					if wf.Status == pb.Workflow_ERROR {
						if ok {
							delete(inProgress, cluster)
							logger.Error().Msgf("workflow failed for cluster %s:%s", cluster, wf.Description)
						}
						continue
					}
					if wf.Status == pb.Workflow_DONE {
						if ok {
							delete(inProgress, cluster)
							logger.Info().Msgf("workflow finished for cluster %s", cluster)
						}
						continue
					}

					inProgress[cluster] = config

					builder := new(strings.Builder)
					builder.WriteString(fmt.Sprintf("cluster %s currently in stage %s with status %s", cluster, wf.Stage.String(), wf.Status.String()))
					if wf.Description != "" {
						builder.WriteString(fmt.Sprintf(" %s", strings.TrimSpace(wf.Description)))
					}
					logger.Info().Msgf("Config: %s - %s", config.Name, builder.String())
				}
			}
		}
	}
}<|MERGE_RESOLUTION|>--- conflicted
+++ resolved
@@ -88,13 +88,9 @@
 
 	s.server = &http.Server{Handler: s.router, ReadHeaderTimeout: 2 * time.Second}
 
-<<<<<<< HEAD
 	go s.watchConfigs(log.Logger)
 
-	return s, s.healthcheck()()
-=======
 	return s, s.healthcheck()
->>>>>>> 1d92db7c
 }
 
 func (s *server) GracefulShutdown() error {
