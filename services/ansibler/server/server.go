package main

import (
	"context"
	"errors"
	"os"
	"os/signal"
	"syscall"
	"time"

	"github.com/rs/zerolog/log"
	"golang.org/x/sync/errgroup"

	"github.com/berops/claudie/internal/utils"
	"github.com/berops/claudie/services/ansibler/server/adapters/inbound/grpc"
)

func main() {
	// Initialize logger
	utils.InitLog("ansibler")
<<<<<<< HEAD
	// Set Ansibler port
	ansiblerPort := utils.GetEnvDefault("ANSIBLER_PORT", fmt.Sprint(defaultAnsiblerPort))
	serviceAddr := net.JoinHostPort("0.0.0.0", ansiblerPort)
	lis, err := net.Listen("tcp", serviceAddr)
	if err != nil {
		log.Fatal().Msgf("Failed to listen on %s : %v", serviceAddr, err)
	}
	log.Info().Msgf("Ansibler service is listening on %s", serviceAddr)
	// creating a new server
	s := grpc.NewServer()
	pb.RegisterAnsiblerServiceServer(s, &server{})
=======
>>>>>>> 35d683e1

	grpcAdapter := grpc.CreateGrpcAdapter()

	errGroup, errGroupContext := errgroup.WithContext(context.Background())
	errGroup.Go(grpcAdapter.Serve)

	// Listen for system interruptions to gracefully shut down
	// Listen for program interruption signals and shut it down gracefully
	errGroup.Go(func() error {
		shutdownSignalChan := make(chan os.Signal, 1)
		signal.Notify(shutdownSignalChan, os.Interrupt, syscall.SIGTERM)
		defer signal.Stop(shutdownSignalChan)

		var err error

		select {
		case <-errGroupContext.Done():
			err = errGroupContext.Err()

		case shutdownSignal := <-shutdownSignalChan:
			log.Info().Msgf("Received program shutdown signal %v", shutdownSignal)
			err = errors.New("program interruption signal")
		}

		grpcAdapter.Stop()

		// Sometimes when the container terminates gRPC logs the following message:
		// rpc error: code = Unknown desc = Error: No such container: hash of the container...
		// It does not affect anything as everything will get terminated gracefully
		// this time.Sleep fixes it so that the message won't be logged.
		time.Sleep(1 * time.Second)

		return err
	})

	log.Info().Msgf("Stopping ansibler microservice: %v", errGroup.Wait())
}<|MERGE_RESOLUTION|>--- conflicted
+++ resolved
@@ -18,20 +18,6 @@
 func main() {
 	// Initialize logger
 	utils.InitLog("ansibler")
-<<<<<<< HEAD
-	// Set Ansibler port
-	ansiblerPort := utils.GetEnvDefault("ANSIBLER_PORT", fmt.Sprint(defaultAnsiblerPort))
-	serviceAddr := net.JoinHostPort("0.0.0.0", ansiblerPort)
-	lis, err := net.Listen("tcp", serviceAddr)
-	if err != nil {
-		log.Fatal().Msgf("Failed to listen on %s : %v", serviceAddr, err)
-	}
-	log.Info().Msgf("Ansibler service is listening on %s", serviceAddr)
-	// creating a new server
-	s := grpc.NewServer()
-	pb.RegisterAnsiblerServiceServer(s, &server{})
-=======
->>>>>>> 35d683e1
 
 	grpcAdapter := grpc.CreateGrpcAdapter()
 
