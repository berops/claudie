package main

import (
	"context"
	"errors"
	"fmt"
	"net"
	"os"
	"os/exec"
	"os/signal"
	"path/filepath"
	"strconv"
	"strings"
	"text/template"

	"github.com/Berops/platform/healthcheck"
	"github.com/Berops/platform/proto/pb"
	"github.com/Berops/platform/utils"
	"github.com/rs/zerolog/log"
	"golang.org/x/sync/errgroup"

	"google.golang.org/grpc"
	"google.golang.org/grpc/health/grpc_health_v1"
)

type server struct {
	pb.UnimplementedWireguardianServiceServer
}

const (
	outputPath              = "services/wireguardian/server/Ansible"
	inventoryTemplate       = "services/wireguardian/server/inventory.goini"
	inventoryFile           = "inventory.ini"
	playbookFile            = "playbook.yml"
	sslPrivateKeyFile       = "private.pem"
	defaultWireguardianPort = 50053
)

func (*server) BuildVPN(_ context.Context, req *pb.BuildVPNRequest) (*pb.BuildVPNResponse, error) {
	desiredState := req.GetDesiredState()
	var errGroup errgroup.Group

	for _, cluster := range desiredState.GetClusters() {
		// to pass the parameter in loop, we need to create a dummy fuction
		func(cluster *pb.Cluster) {
			errGroup.Go(func() error {
				err := buildVPNAsync(cluster)
				if err != nil {
					log.Error().Msgf("error encountered in Wireguardian - BuildVPN: %v", err)
					return err
				}
				return nil
			})
		}(cluster)
	}

	err := errGroup.Wait()
	if err != nil {
		return &pb.BuildVPNResponse{DesiredState: desiredState}, err
	}
	return &pb.BuildVPNResponse{DesiredState: desiredState}, nil
}

func buildVPNAsync(cluster *pb.Cluster) error {
	if err := genPrivAdd(cluster.GetNodePools(), cluster.GetNetwork()); err != nil {
		return err
	}

<<<<<<< HEAD
	invOutputPath := filepath.Join(outputPath, cluster.GetName()+"-"+cluster.GetHash())
	if err := genInv(cluster.GetNodeInfos(), invOutputPath); err != nil {
=======
	invOutputPath := filepath.Join(outputPath, cluster.GetName())
	if err := genInv(cluster.GetNodePools(), invOutputPath); err != nil {
>>>>>>> 5bbcdd1f
		return err
	}

	if err := runAnsible(cluster, invOutputPath); err != nil {
		return err
	}

	if err := os.RemoveAll(invOutputPath); err != nil {
		return err
	}

	return nil
}

// genPrivAdd will generate private ip addresses from network parameter
func genPrivAdd(nodepools []*pb.NodePool, network string) error {
	_, ipNet, err := net.ParseCIDR(network)
	var addressesToAssign []*pb.Node

	// initilize slice of possible last octet
	lastOctets := make([]byte, 255)
	var i byte
	for i = 0; i < 255; i++ {
		lastOctets[i] = i + 1
	}

	if err != nil {
		return err
	}
	ip := ipNet.IP
	ip = ip.To4()
	for _, nodepool := range nodepools {
		for _, node := range nodepool.Nodes {
			// If address already assigned, skip
			if node.Private != "" {
				lastOctet := strings.Split(node.Private, ".")[3]
				lastOctetInt, _ := strconv.Atoi(lastOctet)
				lastOctets = remove(lastOctets, byte(lastOctetInt))
				continue
			}
			addressesToAssign = append(addressesToAssign, node)
		}
	}

	var temp int
	for _, address := range addressesToAssign {
		ip[3] = lastOctets[temp]
		address.Private = ip.String()
		temp++
	}
	// debug message
	for _, nodepool := range nodepools {
		fmt.Println(nodepool)
	}

	return nil
}

func remove(slice []byte, value byte) []byte {
	for idx, v := range slice {
		if v == value {
			return append(slice[:idx], slice[idx+1:]...)
		}
	}
	return slice
}

// genInv will generate ansible inventory file slice of clusters input
func genInv(nodepools []*pb.NodePool, path string) error {
	tpl, err := template.ParseFiles(inventoryTemplate)
	if err != nil {
		return fmt.Errorf("failed to load template file: %v", err)
	}

	if _, err := os.Stat(path); os.IsNotExist(err) {
		err = os.MkdirAll(path, os.ModePerm)
		if err != nil {
			return fmt.Errorf("failed to create a directory: %v", err)
		}
	}

	f, err := os.Create(filepath.Join(path, inventoryFile))
	if err != nil {
		return fmt.Errorf("failed to create a inventory file: %v", err)
	}

	if err := tpl.Execute(f, nodepools); err != nil {
		return fmt.Errorf("failed to execute template file: %v", err)
	}

	return nil
}

func runAnsible(cluster *pb.Cluster, invOutputPath string) error {
	if err := utils.CreateKeyFile(cluster.GetPrivateKey(), invOutputPath, sslPrivateKeyFile); err != nil {
		return err
	}

	if err := os.Setenv("ANSIBLE_HOST_KEY_CHECKING", "False"); err != nil {
		return err
	}

	cmd := exec.Command("ansible-playbook", playbookFile, "-i", cluster.Name+"-"+cluster.Hash+"/"+inventoryFile, "-f", "20", "--private-key", cluster.Name+"-"+cluster.Hash+"/"+sslPrivateKeyFile)
	cmd.Dir = outputPath
	cmd.Stdout = os.Stdout
	cmd.Stderr = os.Stderr
	return cmd.Run()
}

func main() {
	// initialize logger
	utils.InitLog("wireguardian", "GOLANG_LOG")

	// Set Wireguardian port
	wireguardianPort := utils.GetenvOr("WIREGUARDIAN_PORT", fmt.Sprint(defaultWireguardianPort))

	serviceAddr := net.JoinHostPort("0.0.0.0", wireguardianPort)
	lis, err := net.Listen("tcp", serviceAddr)
	if err != nil {
		log.Fatal().Msgf("Failed to listen on %s : %v", serviceAddr, err)
	}
	log.Info().Msgf("Wireguardian service is listening on %s", serviceAddr)

	// creating a new server
	s := grpc.NewServer()
	pb.RegisterWireguardianServiceServer(s, &server{})

	// Add health service to gRPC
	healthService := healthcheck.NewServerHealthChecker(wireguardianPort, "WIREGUARDIAN_PORT")
	grpc_health_v1.RegisterHealthServer(s, healthService)

	g, _ := errgroup.WithContext(context.Background())

	g.Go(func() error {
		ch := make(chan os.Signal, 1)
		signal.Notify(ch, os.Interrupt)
		defer signal.Stop(ch)
		<-ch

		signal.Stop(ch)
		s.GracefulStop()

		return errors.New("wireguardian Interrupt signal")
	})

	g.Go(func() error {
		// s.Serve() will create a service goroutine for each connection
		if err := s.Serve(lis); err != nil {
			return fmt.Errorf("wireguardian failed to serve: %v", err)
		}
		return nil
	})

	log.Info().Msgf("Stopping Wireguardian: %v", g.Wait())
}<|MERGE_RESOLUTION|>--- conflicted
+++ resolved
@@ -66,13 +66,8 @@
 		return err
 	}
 
-<<<<<<< HEAD
 	invOutputPath := filepath.Join(outputPath, cluster.GetName()+"-"+cluster.GetHash())
-	if err := genInv(cluster.GetNodeInfos(), invOutputPath); err != nil {
-=======
-	invOutputPath := filepath.Join(outputPath, cluster.GetName())
 	if err := genInv(cluster.GetNodePools(), invOutputPath); err != nil {
->>>>>>> 5bbcdd1f
 		return err
 	}
 
