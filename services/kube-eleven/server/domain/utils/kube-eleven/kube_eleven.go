package kube_eleven

import (
	"fmt"
	"os"
	"path/filepath"
	"strings"

	"github.com/rs/zerolog/log"

	"github.com/berops/claudie/internal/templateUtils"
	"github.com/berops/claudie/internal/utils"
	commonUtils "github.com/berops/claudie/internal/utils"
	"github.com/berops/claudie/proto/pb"
	"github.com/berops/claudie/services/kube-eleven/server/domain/utils/kubeone"
	"github.com/berops/claudie/services/kube-eleven/templates"
)

const (
	generatedKubeoneManifestName = "kubeone.yaml"
	sshKeyFileName               = "private.pem"
	baseDirectory                = "services/kube-eleven/server"
	outputDirectory              = "clusters"
	staticRegion                 = "on-premise"
	staticZone                   = "datacenter"
	staticProvider               = "on-premise"
	staticProviderName           = "claudie"
)

type KubeEleven struct {
	// Directory where files needed by Kubeone will be generated from templates.
	outputDirectory string

	// Kubernetes cluster that will be set up.
	K8sCluster *pb.K8Scluster
	// LB clusters attached to the above Kubernetes cluster.
	// If nil, the first control node becomes the api endpoint of the cluster.
	LBClusters []*pb.LBcluster
}

// BuildCluster is responsible for managing the given K8sCluster along with the attached LBClusters
// using Kubeone.
func (k *KubeEleven) BuildCluster() error {
	clusterID := commonUtils.GetClusterID(k.K8sCluster.ClusterInfo)

	k.outputDirectory = filepath.Join(baseDirectory, outputDirectory, clusterID)
	// Generate files which will be needed by Kubeone.
	err := k.generateFiles()
	if err != nil {
		return fmt.Errorf("error while generating files for %s : %w", k.K8sCluster.ClusterInfo.Name, err)
	}

	// Execute Kubeone apply
	kubeone := kubeone.Kubeone{ConfigDirectory: k.outputDirectory}
	err = kubeone.Apply(clusterID)
	if err != nil {
		return fmt.Errorf("error while running \"kubeone apply\" in %s : %w", k.outputDirectory, err)
	}

	// After executing Kubeone apply, the cluster kubeconfig is downloaded by kubeconfig
	// into the cluster-kubeconfig file we generated before. Now from the cluster-kubeconfig
	// we will be reading the kubeconfig of the cluster.
	kubeconfigAsString, err := readKubeconfigFromFile(filepath.Join(k.outputDirectory, fmt.Sprintf("%s-kubeconfig", k.K8sCluster.ClusterInfo.Name)))
	if err != nil {
		return fmt.Errorf("error while reading cluster-config in %s : %w", k.outputDirectory, err)
	}
	if len(kubeconfigAsString) > 0 {
		// Update kubeconfig in the target K8sCluster data structure.
		k.K8sCluster.Kubeconfig = kubeconfigAsString
	}

	// Clean up - remove generated files
	if err := os.RemoveAll(k.outputDirectory); err != nil {
		return fmt.Errorf("error while removing files from %s: %w", k.outputDirectory, err)
	}

	return nil
}

// generateFiles will generate those files (kubeone.yaml and key.pem) needed by Kubeone.
// Returns nil if successful, error otherwise.
func (k *KubeEleven) generateFiles() error {
	// Load the Kubeone template file as *template.Template.
	template, err := templateUtils.LoadTemplate(templates.KubeOneTemplate)
	if err != nil {
		return fmt.Errorf("error while loading a kubeone template : %w", err)
	}

	// Generate templateData for the template.
	templateParameters := k.generateTemplateData()

	// Generate kubeone.yaml file from the template
	err = templateUtils.Templates{Directory: k.outputDirectory}.Generate(template, generatedKubeoneManifestName, templateParameters)
	if err != nil {
		return fmt.Errorf("error while generating %s from kubeone template : %w", generatedKubeoneManifestName, err)
	}

	// Create file containing SSH key which will be used by Kubeone.
	if err := utils.CreateKeyFile(k.K8sCluster.ClusterInfo.GetPrivateKey(), k.outputDirectory, sshKeyFileName); err != nil {
		return fmt.Errorf("error while creating SSH key file: %w", err)
	}

	if err := utils.CreateKeysForStaticNodepools(utils.GetCommonStaticNodePools(k.K8sCluster.ClusterInfo.NodePools), k.outputDirectory); err != nil {
		return fmt.Errorf("failed to create key file(s) for static nodes : %w", err)
	}

	// Create a kubeconfig file for the target Kubernetes cluster.
	kubeconfigFilePath := filepath.Join(k.outputDirectory, fmt.Sprintf("%s-kubeconfig", k.K8sCluster.ClusterInfo.Name))
	if err := os.WriteFile(kubeconfigFilePath, []byte(k.K8sCluster.GetKubeconfig()), 0600); err != nil {
		return fmt.Errorf("error while writing cluster-kubeconfig file in %s: %w", k.outputDirectory, err)
	}

	return nil
}

// generateTemplateData will create an instance of the templateData and fill up the fields
// The instance will then be returned.
func (k *KubeEleven) generateTemplateData() templateData {
	var data templateData

	var potentialEndpointNode *pb.Node
	data.Nodepools, potentialEndpointNode = k.getClusterNodes()

	data.APIEndpoint = k.findAPIEndpoint(potentialEndpointNode)

	data.KubernetesVersion = k.K8sCluster.GetKubernetes()

	data.ClusterName = k.K8sCluster.ClusterInfo.Name

	return data
}

// getClusterNodes will parse the nodepools of k.K8sCluster and construct a slice of *NodepoolInfo.
// Returns the slice of *NodepoolInfo and the potential endpoint node.
func (k *KubeEleven) getClusterNodes() ([]*NodepoolInfo, *pb.Node) {
	nodepoolInfos := make([]*NodepoolInfo, 0, len(k.K8sCluster.ClusterInfo.NodePools))
	var endpointNode *pb.Node

	// Construct the slice of *NodepoolInfo
	for _, nodepool := range k.K8sCluster.ClusterInfo.GetNodePools() {
		var nodepoolInfo *NodepoolInfo

		if nodepool.GetDynamicNodePool() != nil {
			var nodes []*NodeInfo
			nodes, potentialEndpointNode := getNodeData(nodepool.Nodes, func(name string) string {
				return strings.TrimPrefix(name, fmt.Sprintf("%s-%s-", k.K8sCluster.ClusterInfo.Name, k.K8sCluster.ClusterInfo.Hash))
			})

			if endpointNode == nil || (potentialEndpointNode != nil && potentialEndpointNode.NodeType == pb.NodeType_apiEndpoint) {
				endpointNode = potentialEndpointNode
			}

			nodepoolInfo = &NodepoolInfo{
<<<<<<< HEAD
				Nodes: nodes,
=======
				NodepoolName:      nodepool.Name,
				Region:            utils.SanitiseString(nodepool.GetDynamicNodePool().Region),
				Zone:              utils.SanitiseString(nodepool.GetDynamicNodePool().Zone),
				CloudProviderName: utils.SanitiseString(nodepool.GetDynamicNodePool().Provider.CloudProviderName),
				ProviderName:      utils.SanitiseString(nodepool.GetDynamicNodePool().Provider.SpecName),
				Nodes:             nodes,
				IsDynamic:         true,
>>>>>>> ad515432
			}
		} else if nodepool.GetStaticNodePool() != nil {
			var nodes []*NodeInfo
			nodes, potentialEndpointNode := getNodeData(nodepool.Nodes, func(s string) string { return s })
			if endpointNode == nil || (potentialEndpointNode != nil && potentialEndpointNode.NodeType == pb.NodeType_apiEndpoint) {
				endpointNode = potentialEndpointNode
			}
			nodepoolInfo = &NodepoolInfo{
<<<<<<< HEAD
				Nodes: nodes,
=======
				NodepoolName:      nodepool.Name,
				Region:            utils.SanitiseString(staticRegion),
				Zone:              utils.SanitiseString(staticZone),
				CloudProviderName: utils.SanitiseString(staticProvider),
				ProviderName:      utils.SanitiseString(staticProviderName),
				Nodes:             nodes,
				IsDynamic:         false,
>>>>>>> ad515432
			}
		}
		nodepoolInfos = append(nodepoolInfos, nodepoolInfo)
	}

	return nodepoolInfos, endpointNode
}

// findAPIEndpoint returns the cluster api endpoint.
// It loops through the slice of attached LB clusters and if any ApiServer type LB cluster is found,
// then it's DNS endpoint is returned as the cluster api endpoint.
// Otherwise returns the public IP of the potential endpoint node found in getClusterNodes( ).
func (k *KubeEleven) findAPIEndpoint(potentialEndpointNode *pb.Node) string {
	apiEndpoint := ""

	for _, lbCluster := range k.LBClusters {
		// If the LB cluster is attached to out target Kubernetes cluster
		if lbCluster.TargetedK8S == k.K8sCluster.ClusterInfo.Name {
			// And if the LB cluster if of type ApiServer
			for _, role := range lbCluster.Roles {
				if role.RoleType == pb.RoleType_ApiServer {
					return lbCluster.Dns.Endpoint
				}
			}
		}
	}

	// If any LB cluster of type ApiServer is not found
	// Then we will use the potential endpoint type control node.
	if potentialEndpointNode != nil {
		apiEndpoint = potentialEndpointNode.Public
		potentialEndpointNode.NodeType = pb.NodeType_apiEndpoint
	} else {
		log.Error().Msgf("Cluster %s does not have any API endpoint specified", k.K8sCluster.ClusterInfo.Name)
	}

	return apiEndpoint
}

// getNodeData return template data for the nodes from the cluster.
func getNodeData(nodes []*pb.Node, nameFunc func(string) string) ([]*NodeInfo, *pb.Node) {
	n := make([]*NodeInfo, 0, len(nodes))
	var potentialEndpointNode *pb.Node
	// Construct the Nodes slice inside the NodePoolInfo
	for _, node := range nodes {
		nodeName := nameFunc(node.Name)
		n = append(n, &NodeInfo{Name: nodeName, Node: node})

		// Find potential control node which can act as the cluster api endpoint
		// in case there is no LB cluster (of ApiServer type) provided in the Claudie config.

		// If cluster api endpoint is already set, use it.
		if node.GetNodeType() == pb.NodeType_apiEndpoint {
			potentialEndpointNode = node

			// otherwise choose one master node which will act as the cluster api endpoint
		} else if node.GetNodeType() == pb.NodeType_master && potentialEndpointNode == nil {
			potentialEndpointNode = node
		}
	}
	return n, potentialEndpointNode
}<|MERGE_RESOLUTION|>--- conflicted
+++ resolved
@@ -151,17 +151,7 @@
 			}
 
 			nodepoolInfo = &NodepoolInfo{
-<<<<<<< HEAD
 				Nodes: nodes,
-=======
-				NodepoolName:      nodepool.Name,
-				Region:            utils.SanitiseString(nodepool.GetDynamicNodePool().Region),
-				Zone:              utils.SanitiseString(nodepool.GetDynamicNodePool().Zone),
-				CloudProviderName: utils.SanitiseString(nodepool.GetDynamicNodePool().Provider.CloudProviderName),
-				ProviderName:      utils.SanitiseString(nodepool.GetDynamicNodePool().Provider.SpecName),
-				Nodes:             nodes,
-				IsDynamic:         true,
->>>>>>> ad515432
 			}
 		} else if nodepool.GetStaticNodePool() != nil {
 			var nodes []*NodeInfo
@@ -170,17 +160,7 @@
 				endpointNode = potentialEndpointNode
 			}
 			nodepoolInfo = &NodepoolInfo{
-<<<<<<< HEAD
 				Nodes: nodes,
-=======
-				NodepoolName:      nodepool.Name,
-				Region:            utils.SanitiseString(staticRegion),
-				Zone:              utils.SanitiseString(staticZone),
-				CloudProviderName: utils.SanitiseString(staticProvider),
-				ProviderName:      utils.SanitiseString(staticProviderName),
-				Nodes:             nodes,
-				IsDynamic:         false,
->>>>>>> ad515432
 			}
 		}
 		nodepoolInfos = append(nodepoolInfos, nodepoolInfo)
