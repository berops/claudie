--- conflicted
+++ resolved
@@ -104,13 +104,8 @@
 
 func TestDeleteConfig(t *testing.T) {
 	c, cc := ClientConnection()
-<<<<<<< HEAD
 	configID := "636ce11237b549bf20be1c81" //configIDDefault // Put desired config ID here
 	delErr := DeleteConfig(c, &pb.DeleteConfigRequest{Id: configID, Type: pb.IdType_HASH})
-=======
-	configID := "63776c3e6ddcb00bc716364c" //configIDDefault // Put desired config ID here
-	delErr := DeleteConfig(c, configID, pb.IdType_HASH)
->>>>>>> f59e479d
 	if delErr != nil {
 		log.Fatal().Msgf("Error deleting config %s %v", configID, delErr)
 	}
