package cbox

import (
	"os"
	"testing"

	"github.com/Berops/claudie/internal/envs"
	"github.com/Berops/claudie/internal/utils"
	"github.com/Berops/claudie/proto/pb"
	"github.com/rs/zerolog/log"
	"github.com/stretchr/testify/require"
	"google.golang.org/grpc"
)

const configIDDefault = "6228ab28e655d4721eae5727"

func ClientConnection() (pb.ContextBoxServiceClient, *grpc.ClientConn) {
	cc, err := utils.GrpcDialWithInsecure("context-box", envs.ContextBoxURL)
	if err != nil {
		log.Fatal().Err(err)
	}

	// Creating the client
	c := pb.NewContextBoxServiceClient(cc)
	return c, cc
}

func closeConn(t *testing.T, connection *grpc.ClientConn) {
	err := connection.Close()
	if err != nil {
		log.Fatal().Msgf("Error while closing the client connection: %v", err)
	}
	require.NoError(t, err)
}

func TestGetConfigScheduler(t *testing.T) {
	c, cc := ClientConnection()

	res, _ := GetConfigScheduler(c)
	closeConn(t, cc)
	t.Log("Config name", res.GetConfig().GetName())
}

func TestGetConfigBuilder(t *testing.T) {
	c, cc := ClientConnection()

	res, _ := GetConfigBuilder(c)
	closeConn(t, cc)
	t.Log("Config name", res.GetConfig().GetName())
}

func TestGetAllConfigs(t *testing.T) {
	c, cc := ClientConnection()

	res, _ := GetAllConfigs(c)
	closeConn(t, cc)
	for _, c := range res.GetConfigs() {
		t.Log(c.GetId(), c.GetName(), c.GetDesiredState(), c.CurrentState)
	}
}

func makePbConfig(msg string, manifest []byte, id string) *pb.Config {
	return &pb.Config{
		Name:     msg,
		Manifest: string(manifest),
		Id:       id,
	}
}
func TestSaveConfigFrontEnd(t *testing.T) {
	c, cc := ClientConnection()
	manifestFile := "./manifest.yaml" // this is manifest from this test file

	manifest, errR := os.ReadFile(manifestFile)
	if errR != nil {
		log.Fatal().Msgf("Error reading file %s. %v", manifestFile, errR)
	}

	_, cfgErr := SaveConfigFrontEnd(c, &pb.SaveConfigRequest{
		Config: makePbConfig("Sample config name", manifest, ""),
	})
	if cfgErr != nil {
		log.Fatal().Msgf("Error saving FrontEnd configuration to DB connection: %v", cfgErr)
	}
	closeConn(t, cc)
}

func TestSaveConfigScheduler(t *testing.T) {
	c, cc := ClientConnection()
	manifestFile := "./manifest.yaml" // this is manifest from this test file

	manifest, errR := os.ReadFile(manifestFile)
	if errR != nil {
		log.Fatal().Msgf("Error reading file %s : %v", manifestFile, errR)
	}

	cfgErr := SaveConfigScheduler(c, &pb.SaveConfigRequest{
		Config: makePbConfig("TestDeleteNodeSamo", manifest, ""),
	})
	if cfgErr != nil {
		log.Fatal().Msgf("Error saving Scheduler configuration to DB connection: %v", cfgErr)
	}
	closeConn(t, cc)
}

func TestDeleteConfig(t *testing.T) {
	c, cc := ClientConnection()
	configID := "636ce11237b549bf20be1c81" //configIDDefault // Put desired config ID here
	delErr := DeleteConfig(c, configID, pb.IdType_HASH)
	if delErr != nil {
		log.Fatal().Msgf("Error deleting config %s %v", configID, delErr)
	}
	closeConn(t, cc)
}

// To get an output of the test, run this from the test's directory: go test -timeout 30s -run ^TestPrintConfig$ github.com/Berops/claudie/services/context-box/client -v
func TestPrintConfig(t *testing.T) {
	c, cc := ClientConnection()
<<<<<<< HEAD
	out := printConfig(c, configIDDefault, pb.IdType_HASH) // Put desired config ID here
=======
	defer closeConn(t, cc)
	out, err := printConfig(c, configIDDefault, pb.IdType_HASH, desired)
	require.NoError(t, err)
	out1, err := printConfig(c, configIDDefault, pb.IdType_HASH, current)
	require.NoError(t, err)
>>>>>>> ef31f995
	t.Log(out)
	require.Equal(t, out, out1)
}<|MERGE_RESOLUTION|>--- conflicted
+++ resolved
@@ -115,15 +115,11 @@
 // To get an output of the test, run this from the test's directory: go test -timeout 30s -run ^TestPrintConfig$ github.com/Berops/claudie/services/context-box/client -v
 func TestPrintConfig(t *testing.T) {
 	c, cc := ClientConnection()
-<<<<<<< HEAD
-	out := printConfig(c, configIDDefault, pb.IdType_HASH) // Put desired config ID here
-=======
 	defer closeConn(t, cc)
 	out, err := printConfig(c, configIDDefault, pb.IdType_HASH, desired)
 	require.NoError(t, err)
 	out1, err := printConfig(c, configIDDefault, pb.IdType_HASH, current)
 	require.NoError(t, err)
->>>>>>> ef31f995
 	t.Log(out)
 	require.Equal(t, out, out1)
 }