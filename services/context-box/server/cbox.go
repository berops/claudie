--- conflicted
+++ resolved
@@ -118,15 +118,10 @@
 		}
 
 		// check for Scheduler
-<<<<<<< HEAD
-		if !checksum.CompareChecksums(config.DsChecksum, config.MsChecksum) {
-			// if scheduler ttl is 0 or smaller AND config has no workflow state yet, add to scheduler Q
-			if config.SchedulerTTL <= 0 && !config.HasError() {
-=======
+
 		if !checksum.Equals(config.DsChecksum, config.MsChecksum) {
 			// if scheduler ttl is 0 or smaller AND config has no errorMessage, add to scheduler Q
-			if config.SchedulerTTL <= 0 && len(config.ErrorMessage) == 0 {
->>>>>>> 1d92db7c
+			if config.SchedulerTTL <= 0 && !config.HasError() {
 				if err := database.UpdateSchedulerTTL(config.Name, defaultSchedulerTTL); err != nil {
 					return err
 				}
@@ -139,15 +134,9 @@
 		}
 
 		// check for Builder
-<<<<<<< HEAD
-		if !checksum.CompareChecksums(config.DsChecksum, config.CsChecksum) {
-			// if builder ttl is 0 or smaller AND config has no workflow state yet, add to builder Q
-			if config.BuilderTTL <= 0 && !config.HasError() {
-=======
 		if !checksum.Equals(config.DsChecksum, config.CsChecksum) {
 			// if builder ttl is 0 or smaller AND config has no errorMessage, add to builder Q
-			if config.BuilderTTL <= 0 && len(config.ErrorMessage) == 0 {
->>>>>>> 1d92db7c
+			if config.BuilderTTL <= 0 && !config.HasError() {
 				if err := database.UpdateBuilderTTL(config.Name, defaultBuilderTTL); err != nil {
 					return err
 				}
