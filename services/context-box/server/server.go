package main

import (
	"context"
	"crypto/md5"
	"fmt"
	"log"
	"net"
	"os"
	"os/signal"
	"time"

	terraformer "github.com/Berops/platform/services/terraformer/client"

	"github.com/Berops/platform/healthcheck"
	"github.com/Berops/platform/proto/pb"
	"github.com/Berops/platform/urls"
	"go.mongodb.org/mongo-driver/bson"
	"go.mongodb.org/mongo-driver/bson/primitive"
	"go.mongodb.org/mongo-driver/mongo"
	"go.mongodb.org/mongo-driver/mongo/options"
	"google.golang.org/grpc"
	"google.golang.org/grpc/codes"
	"google.golang.org/grpc/health/grpc_health_v1"
	"google.golang.org/grpc/status"
	"google.golang.org/protobuf/proto"
)

type server struct{}

type queue struct {
	configs []*configItem
}

const (
	defaultBuilderTTL   = 360
	defaultSchedulerTTL = 5
)

var (
	collection     *mongo.Collection
	queueScheduler queue
	queueBuilder   queue
)

//TODO: Change byte to project structure
type configItem struct {
	ID           primitive.ObjectID `bson:"_id,omitempty"`
	Name         string             `bson:"name"`
	Manifest     string             `bson:"manifest"`
	DesiredState []byte             `bson:"desiredState"`
	CurrentState []byte             `bson:"currentState"`
	MsChecksum   []byte             `bson:"msChecksum"`
	DsChecksum   []byte             `bson:"dsChecksum"`
	CsChecksum   []byte             `bson:"csChecksum"`
	BuilderTTL   int                `bson:"BuilderTTL"`
	SchedulerTTL int                `bson:"SchedulerTTL"`
}

func (q *queue) contains(item *configItem) bool {
	if len(q.configs) == 0 {
		return false
	}
	for _, config := range q.configs {
		if config.Name == item.Name {
			return true
		}
	}
	return false
}

func (q *queue) push() (item *configItem, newQueue queue) {
	if len(q.configs) == 0 {
		return nil, *q
	}
	return q.configs[0], queue{
		configs: q.configs[1:],
	}
}

func dataToConfigPb(data *configItem) *pb.Config {
	var desiredState *pb.Project = new(pb.Project)
	err := proto.Unmarshal(data.DesiredState, desiredState)
	if err != nil {
		log.Fatalln("Error while Unmarshal desiredState", err)
	}
	var currentState *pb.Project = new(pb.Project)
	err = proto.Unmarshal(data.CurrentState, currentState)
	if err != nil {
		log.Fatalln("Error while Unmarshal currentState", err)
	}

	return &pb.Config{
		Id:           data.ID.Hex(),
		Name:         data.Name,
		Manifest:     data.Manifest,
		DesiredState: desiredState,
		CurrentState: currentState,
		MsChecksum:   data.MsChecksum,
		DsChecksum:   data.DsChecksum,
		BuilderTTL:   int32(data.BuilderTTL),
		SchedulerTTL: int32(data.SchedulerTTL),
	}
}

func saveToDB(config *pb.Config) (*pb.Config, error) {
	//Convert desiredState and currentState to byte[] because we want to save them to the database
	desiredStateByte, errDS := proto.Marshal(config.DesiredState)
	if errDS != nil {
		log.Fatalln("Error while converting from protobuf to byte", errDS)
	}
	currentStateByte, errCS := proto.Marshal(config.CurrentState)
	if errCS != nil {
		log.Fatalln("Error while converting from protobuf to byte", errCS)
	}

	//Parse data and map it to the configItem struct
	data := &configItem{}
	data.Name = config.GetName()
	data.Manifest = config.GetManifest()
	data.DesiredState = desiredStateByte
	data.CurrentState = currentStateByte
	data.MsChecksum = config.GetMsChecksum()
	data.DsChecksum = config.GetDsChecksum()
	data.CsChecksum = config.GetCsChecksum()
	data.BuilderTTL = int(config.GetBuilderTTL())
	data.SchedulerTTL = int(config.GetSchedulerTTL())

	//Check if ID exists
	//If config has already some ID:
	if config.GetId() != "" {
		//Get id from config as oid
		oid, err := primitive.ObjectIDFromHex(config.GetId())
		if err != nil {
			return nil, status.Errorf(
				codes.InvalidArgument,
				fmt.Sprintln("Cannot parse ID"),
			)
		}
		filter := bson.M{"_id": oid}

		_, err = collection.ReplaceOne(context.Background(), filter, data)
		if err != nil {
			return nil, status.Errorf(
				codes.NotFound,
				fmt.Sprintf("Cannot update config with specified ID: %v", err),
			)
		}
	} else {
		//Add data to the collection if OID doesn't exist
		res, err := collection.InsertOne(context.Background(), data)
		if err != nil {
			// Return error in protobuf
			return nil, status.Errorf(
				codes.Internal,
				fmt.Sprintf("Internal error: %v", err),
			)
		}

		oid, ok := res.InsertedID.(primitive.ObjectID)
		if !ok {
			return nil, status.Errorf(
				codes.Internal,
				fmt.Sprintln("Cannot convert to OID"),
			)
		}
		data.ID = oid
		config.Id = oid.Hex()
		//Return config with new ID
	}
	return config, nil
}

func getFromDB(id string) (configItem, error) {
	var data configItem
	oid, err := primitive.ObjectIDFromHex(id) //convert id to mongo type id (oid)
	if err != nil {
		log.Fatalln(err)
	}

	filter := bson.M{"_id": oid}
	if err := collection.FindOne(context.Background(), filter).Decode(&data); err != nil {
		log.Fatalln("Error while finding ID in the DB", err)
	}
	return data, nil
}

func compareChecksums(ch1 string, ch2 string) bool {
	if ch1 != ch2 {
		log.Println("Manifest checksums mismatch. Nothing will be saved.")
		return false
	}
	return true
}

func configCheck() error {
	configs, err := getAllFromDB()
	if err != nil {
		return err
	}
	// loop through config
	for _, config := range configs {
		// check if item is already in some queue
		if queueBuilder.contains(config) || queueScheduler.contains(config) {
			// some queue already has this particular config
			continue
		}

		// check for Scheduler
		if config.SchedulerTTL <= 0 {
			config.SchedulerTTL = defaultSchedulerTTL
			saveToDB(dataToConfigPb(config))
			if string(config.DsChecksum) != string(config.MsChecksum) {
				queueScheduler.configs = append(queueScheduler.configs, config)
				continue
			}
		} else {
			config.SchedulerTTL = config.SchedulerTTL - 1
		}

		// check for Builder
		if config.BuilderTTL <= 0 {
			config.BuilderTTL = defaultBuilderTTL
			saveToDB(dataToConfigPb(config))
			if string(config.DsChecksum) != string(config.CsChecksum) {
				queueBuilder.configs = append(queueBuilder.configs, config)
				continue
			}
		} else {
			config.BuilderTTL = config.BuilderTTL - 1
		}
		// save data if both TTL were substracted
		saveToDB(dataToConfigPb(config))
	}
	return nil
}

//getAllFromDB gets all configs from the database and returns slice of *configItem
func getAllFromDB() ([]*configItem, error) {
	var configs []*configItem
	cur, err := collection.Find(context.Background(), primitive.D{{}}) //primitive.D{{}} finds all records in the collection
	if err != nil {
		return nil, err
	}
	defer func() {
		err := cur.Close(context.Background())
		if err != nil {
			log.Fatalln(err)
		}
	}()
	for cur.Next(context.Background()) { //Iterate through cur and extract all data
		data := &configItem{}   //initialize empty struct
		err := cur.Decode(data) //Decode data from cursor to data
		if err != nil {         //check error
			return nil, err
		}
		configs = append(configs, data) //append decoded data (config) to res (response) slice
	}

	return configs, nil
}

func (*server) SaveConfigScheduler(ctx context.Context, req *pb.SaveConfigRequest) (*pb.SaveConfigResponse, error) {
	log.Println("CLIENT REQUEST: SaveConfigScheduler")
	config := req.GetConfig()

	// Get config with the same ID from the DB
	data, err := getFromDB(config.GetId())
	if err != nil {
		return nil, err
	}
	if !compareChecksums(string(config.MsChecksum), string(data.MsChecksum)) {
		return nil, nil
	}

	// Save new config to the DB
	config.DsChecksum = config.MsChecksum
	config, err1 := saveToDB(config)
	if err1 != nil {
		return nil, status.Errorf(
			codes.Internal,
			fmt.Sprintf("Internal error: %v", err1),
		)
	}

	return &pb.SaveConfigResponse{Config: config}, nil
}

func (*server) SaveConfigFrontEnd(ctx context.Context, req *pb.SaveConfigRequest) (*pb.SaveConfigResponse, error) {
	log.Println("CLIENT REQUEST: SaveConfigFrontEnd")
	newConfig := req.GetConfig()
	msChecksum := md5.Sum([]byte(newConfig.GetManifest())) //Calculate md5 hash for a manifest file
	newConfig.MsChecksum = msChecksum[:]                   //Creating a slice using an array you can just make a simple slice expression

	if newConfig.GetId() != "" {
		//Check if there is already ID in the DB
		oldConfig, err := getFromDB(newConfig.GetId())
		if err != nil {
			log.Fatalln("Error while getting old newConfig from the DB", err)
		}
		oldConfigPb := dataToConfigPb(&oldConfig)
		newConfig.CurrentState = oldConfigPb.CurrentState
	}

	newConfig, err := saveToDB(newConfig)
	if err != nil {
		return nil, status.Errorf(
			codes.Internal,
			fmt.Sprintf("Internal error: %v", err),
		)
	}
	return &pb.SaveConfigResponse{Config: newConfig}, nil
}

func (*server) SaveConfigBuilder(ctx context.Context, req *pb.SaveConfigRequest) (*pb.SaveConfigResponse, error) {
	log.Println("CLIENT REQUEST: SaveConfigBuilder")
	config := req.GetConfig()

	// Get config with the same ID from the DB
	data, err := getFromDB(config.GetId())
	if err != nil {
		return nil, err
	}
	if !compareChecksums(string(config.MsChecksum), string(data.MsChecksum)) {
		return nil, nil
	}

	// Save new config to the DB
	config.CsChecksum = config.DsChecksum
	config, err1 := saveToDB(config)
	if err1 != nil {
		return nil, status.Errorf(
			codes.Internal,
			fmt.Sprintf("Internal error: %v", err1),
		)
	}
	return &pb.SaveConfigResponse{Config: config}, nil
}

// PrintConfig is a gRPC service: function returns one config from the DB
func (*server) PrintConfig(ctx context.Context, req *pb.PrintConfigRequest) (*pb.PrintConfigResponse, error) {
	log.Println("CLIENT REQUEST: PrintConfig")
	d, err := getFromDB(req.Id)
	if err != nil {
		return nil, err
	}
	return &pb.PrintConfigResponse{Config: dataToConfigPb(&d)}, nil
}

// GetConfigScheduler is a gRPC service: function returns one config from the queueScheduler
func (*server) GetConfigScheduler(ctx context.Context, req *pb.GetConfigRequest) (*pb.GetConfigResponse, error) {
<<<<<<< HEAD
	log.Println("CLIENT REQUEST: GetConfigScheduler")
	if len(queueScheduler) > 0 {
=======
	log.Println("GetConfigScheduler request")
	if len(queueScheduler.configs) > 0 {
>>>>>>> b34bdca4
		var config *configItem
		config, queueScheduler = queueScheduler.push()
		return &pb.GetConfigResponse{Config: dataToConfigPb(config)}, nil
	}
	return &pb.GetConfigResponse{}, nil
}

// GetConfigBuilder is a gRPC service: function returns one config from the queueScheduler
func (*server) GetConfigBuilder(ctx context.Context, req *pb.GetConfigRequest) (*pb.GetConfigResponse, error) {
<<<<<<< HEAD
	log.Println("CLIENT REQUEST: GetConfigBuilder")
	if len(queueBuilder) > 0 {
=======
	log.Println("GetConfigBuilder request")
	if len(queueBuilder.configs) > 0 {
>>>>>>> b34bdca4
		var config *configItem
		config, queueBuilder = queueBuilder.push()
		return &pb.GetConfigResponse{Config: dataToConfigPb(config)}, nil
	}
	return &pb.GetConfigResponse{}, nil
}

// GetAllConfigs is a gRPC service: function returns all configs from the DB
func (*server) GetAllConfigs(ctx context.Context, req *pb.GetAllConfigsRequest) (*pb.GetAllConfigsResponse, error) {
	log.Println("CLIENT REQUEST: GetAllConfigs")
	var res []*pb.Config //slice of configs

	configs, err := getAllFromDB() //get all configs from database
	if err != nil {
		return nil, err
	}
	for _, config := range configs {
		res = append(res, dataToConfigPb(config)) //add them into protobuf in the right format
	}

	return &pb.GetAllConfigsResponse{Configs: res}, nil
}

// DeleteConfig is a gRPC service: function deletes one specified config from the DB and returns it's ID
func (*server) DeleteConfig(ctx context.Context, req *pb.DeleteConfigRequest) (*pb.DeleteConfigResponse, error) {
	log.Println("CLIENT REQUEST: DeleteConfig")

	config, err := getFromDB(req.Id)
	if err != nil {
		log.Fatalln(err)
	}
	destroyConfigTerraformer(dataToConfigPb(&config)) //destroy infrastructure with terraformer

	oid, err := primitive.ObjectIDFromHex(req.GetId()) //convert id to mongo type id (oid)
	if err != nil {
		return nil, status.Errorf(
			codes.InvalidArgument,
			fmt.Sprintln("Cannot parse ID"),
		)
	}
	filter := bson.M{"_id": oid}                                   //create filter for searching in the database
	res, err := collection.DeleteOne(context.Background(), filter) //delete object from the database
	if err != nil {
		return nil, status.Errorf(
			codes.Internal,
			fmt.Sprintf("Cannot delete config in MongoDB: %v", err),
		)
	}

	if res.DeletedCount == 0 { //check if the object was really deleted
		return nil, status.Errorf(
			codes.NotFound,
			fmt.Sprintf("Cannot find blog with the specified ID: %v", err),
		)
	}

	return &pb.DeleteConfigResponse{Id: req.GetId()}, nil
}

// destroyConfigTerraformer calls terraformer's DestroyInfrastructure function
func destroyConfigTerraformer(config *pb.Config) *pb.Config {
	// Create connection to Terraformer
	cc, err := grpc.Dial(urls.TerraformerURL, grpc.WithInsecure())
	if err != nil {
		log.Fatalf("could not connect to server: %v", err)
	}
	defer cc.Close()
	// Creating the client
	c := pb.NewTerraformerServiceClient(cc)
	res, err := terraformer.DestroyInfrastructure(c, &pb.DestroyInfrastructureRequest{Config: config})
	if err != nil {
		log.Fatalln(err)
	}

	return res.GetConfig()
}

func main() {

	// If code crash, we get the file name and line number
	log.SetFlags(log.LstdFlags | log.Lshortfile)

	// Connect to MongoDB
	client, err := mongo.NewClient(options.Client().ApplyURI(urls.DatabaseURL)) //client represents connection object do db
	if err != nil {
		log.Fatal(err)
	}
	err = client.Connect(context.TODO())
	if err != nil {
		log.Fatal(err)
	}
	log.Println("Connected to MongoDB")
	fmt.Println("MongoDB connected via", urls.DatabaseURL)
	collection = client.Database("platform").Collection("config")
	defer client.Disconnect(context.TODO()) //closing MongoDB connection

	// Set the context-box port
	contextboxPort := os.Getenv("CONTEXT_BOX_PORT")
	if contextboxPort == "" {
		contextboxPort = "50055" // Default value
	}

	// Start ContextBox Service
	lis, err := net.Listen("tcp", "0.0.0.0:"+contextboxPort)
	if err != nil {
		log.Fatalln("Failed to listen on", err)
	}
	fmt.Println("ContextBox service is listening on:", "0.0.0.0:"+contextboxPort)

	s := grpc.NewServer()
	pb.RegisterContextBoxServiceServer(s, &server{})

	// Add health service to gRPC
	healthService := healthcheck.NewServerHealthChecker("50055", "CONTEXT_BOX_PORT")
	grpc_health_v1.RegisterHealthServer(s, healthService)

	go func() {
		// s.Serve() will create a service goroutine for each connection
		if err := s.Serve(lis); err != nil {
			log.Fatalf("Failed to serve: %v", err)
		}
	}()

	// Wait for Control C to exit
	ch := make(chan os.Signal, 1)
	signal.Notify(ch, os.Interrupt)

	go func() {
		for {
			err = configCheck()
			if err != nil {
				log.Fatalln("Error while configCheck", err)
			}
			log.Println("QueueScheduler content:", queueScheduler)
			log.Println("QueueBuilder content:", queueBuilder)
			time.Sleep(10 * time.Second)
		}
	}()

	// Block until a signal is received
	<-ch
	fmt.Println("Stopping the server")
	s.Stop()
	fmt.Println("Closing the listener")
	lis.Close()
	fmt.Println("End of Program")
}<|MERGE_RESOLUTION|>--- conflicted
+++ resolved
@@ -349,13 +349,8 @@
 
 // GetConfigScheduler is a gRPC service: function returns one config from the queueScheduler
 func (*server) GetConfigScheduler(ctx context.Context, req *pb.GetConfigRequest) (*pb.GetConfigResponse, error) {
-<<<<<<< HEAD
-	log.Println("CLIENT REQUEST: GetConfigScheduler")
-	if len(queueScheduler) > 0 {
-=======
 	log.Println("GetConfigScheduler request")
 	if len(queueScheduler.configs) > 0 {
->>>>>>> b34bdca4
 		var config *configItem
 		config, queueScheduler = queueScheduler.push()
 		return &pb.GetConfigResponse{Config: dataToConfigPb(config)}, nil
@@ -365,13 +360,8 @@
 
 // GetConfigBuilder is a gRPC service: function returns one config from the queueScheduler
 func (*server) GetConfigBuilder(ctx context.Context, req *pb.GetConfigRequest) (*pb.GetConfigResponse, error) {
-<<<<<<< HEAD
-	log.Println("CLIENT REQUEST: GetConfigBuilder")
-	if len(queueBuilder) > 0 {
-=======
 	log.Println("GetConfigBuilder request")
 	if len(queueBuilder.configs) > 0 {
->>>>>>> b34bdca4
 		var config *configItem
 		config, queueBuilder = queueBuilder.push()
 		return &pb.GetConfigResponse{Config: dataToConfigPb(config)}, nil
