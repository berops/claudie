--- conflicted
+++ resolved
@@ -4,30 +4,18 @@
   name: mongodb
   labels:
     app.kubernetes.io/part-of: claudie
-<<<<<<< HEAD
-    app.kubernetes.io/name: mongodb
-=======
     app.kubernetes.io/name: mongo
->>>>>>> 7b305222
 spec:
   replicas: 1
   selector:
     matchLabels:
       app.kubernetes.io/part-of: claudie
-<<<<<<< HEAD
-      app.kubernetes.io/name: mongodb
-=======
       app.kubernetes.io/name: mongo
->>>>>>> 7b305222
   template:
     metadata:
       labels:
         app.kubernetes.io/part-of: claudie
-<<<<<<< HEAD
-        app.kubernetes.io/name: mongodb
-=======
         app.kubernetes.io/name: mongo
->>>>>>> 7b305222
     spec:
       volumes:
         - name: data
@@ -66,19 +54,11 @@
   name: mongodb
   labels:
     app.kubernetes.io/part-of: claudie
-<<<<<<< HEAD
-    app.kubernetes.io/name: mongodb
-spec:
-  selector:
-    app.kubernetes.io/part-of: claudie
-    app.kubernetes.io/name: mongodb
-=======
     app.kubernetes.io/name: mongo
 spec:
   selector:
     app.kubernetes.io/part-of: claudie
     app.kubernetes.io/name: mongo
->>>>>>> 7b305222
   ports:
     - protocol: TCP
       port: 27017
@@ -90,11 +70,7 @@
   name: mongo-pvc
   labels:
     app.kubernetes.io/part-of: claudie
-<<<<<<< HEAD
-    app.kubernetes.io/name: mongo-pvc
-=======
     app.kubernetes.io/name: mongo
->>>>>>> 7b305222
 spec:
   resources:
     requests:
