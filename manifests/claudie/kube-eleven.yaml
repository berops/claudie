--- conflicted
+++ resolved
@@ -1,5 +1,5 @@
 apiVersion: apps/v1
-kind: Deployment 
+kind: Deployment
 metadata:
   name: kube-eleven
   labels:
@@ -15,42 +15,38 @@
         app: kube-eleven
     spec:
       containers:
-      - name: kube-eleven
-        imagePullPolicy: Always
-<<<<<<< HEAD
-        image: eu.gcr.io/platform-infrastructure-316112/claudie/kube-eleven
-=======
-        image: claudieio/kube-eleven
->>>>>>> cce6cf57
-        resources:
-          requests:
-            cpu: 300m
-            memory: 500Mi
-          limits:
-            cpu: 500m
-            memory: 600Mi
-        env:
-        - name: KUBE_ELEVEN_PORT
-          valueFrom:
-            configMapKeyRef:
-              name: env
-              key: KUBE_ELEVEN_PORT
-        # No hostname needed
-        - name: GOLANG_LOG
-          valueFrom:
-            configMapKeyRef:
-              name: env
-              key: GOLANG_LOG
-        ports:
-        - containerPort: 50054
-        readinessProbe:
-          exec:
-            command: ["/bin/grpc_health_probe", "-addr=:50054"]
-          initialDelaySeconds: 5
-        livenessProbe:
-          exec:
-            command: ["/bin/grpc_health_probe-Liveness", "-addr=:50054"]
-          initialDelaySeconds: 10
+        - name: kube-eleven
+          imagePullPolicy: Always
+          image: claudieio/kube-eleven
+          resources:
+            requests:
+              cpu: 300m
+              memory: 500Mi
+            limits:
+              cpu: 500m
+              memory: 600Mi
+          env:
+            - name: KUBE_ELEVEN_PORT
+              valueFrom:
+                configMapKeyRef:
+                  name: env
+                  key: KUBE_ELEVEN_PORT
+            # No hostname needed
+            - name: GOLANG_LOG
+              valueFrom:
+                configMapKeyRef:
+                  name: env
+                  key: GOLANG_LOG
+          ports:
+            - containerPort: 50054
+          readinessProbe:
+            exec:
+              command: ["/bin/grpc_health_probe", "-addr=:50054"]
+            initialDelaySeconds: 5
+          livenessProbe:
+            exec:
+              command: ["/bin/grpc_health_probe-Liveness", "-addr=:50054"]
+            initialDelaySeconds: 10
 ---
 kind: Service
 apiVersion: v1
@@ -60,6 +56,6 @@
   selector:
     app: kube-eleven
   ports:
-  - protocol: TCP
-    port: 50054
-    targetPort: 50054+    - protocol: TCP
+      port: 50054
+      targetPort: 50054