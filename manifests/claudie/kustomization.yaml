namespace: claudie
resources:
  - ns.yaml
  - context-box.yaml
  - terraformer.yaml
  - ansibler.yaml
  - scheduler.yaml
  - builder.yaml
  - kube-eleven.yaml
  - frontend.yaml
  - kuber.yaml
  - minio
  - mongo
  - network-policy.yaml
configMapGenerator:
  - envs:
      - .env
    name: env
apiVersion: kustomize.config.k8s.io/v1beta1
kind: Kustomization
images:
<<<<<<< HEAD
  - name: eu.gcr.io/platform-infrastructure-316112/claudie/ansibler
    newTag: e41653b-710
  - name: eu.gcr.io/platform-infrastructure-316112/claudie/builder
    newTag: e41653b-710
  - name: eu.gcr.io/platform-infrastructure-316112/claudie/context-box
    newTag: e41653b-710
  - name: eu.gcr.io/platform-infrastructure-316112/claudie/frontend
    newTag: e41653b-710
  - name: eu.gcr.io/platform-infrastructure-316112/claudie/kube-eleven
    newTag: e41653b-710
  - name: eu.gcr.io/platform-infrastructure-316112/claudie/kuber
    newTag: e41653b-710
  - name: eu.gcr.io/platform-infrastructure-316112/claudie/scheduler
    newTag: e41653b-710
  - name: eu.gcr.io/platform-infrastructure-316112/claudie/terraformer
    newTag: e41653b-710
=======
- name: claudieio/ansibler
  newTag: 4abfae2-718
- name: claudieio/builder
  newTag: 4abfae2-718
- name: claudieio/context-box
  newTag: 4abfae2-718
- name: claudieio/frontend
  newTag: 4abfae2-718
- name: claudieio/kube-eleven
  newTag: 4abfae2-718
- name: claudieio/kuber
  newTag: 4abfae2-718
- name: claudieio/scheduler
  newTag: 4abfae2-718
- name: claudieio/terraformer
  newTag: 4abfae2-718
>>>>>>> cce6cf57
<|MERGE_RESOLUTION|>--- conflicted
+++ resolved
@@ -19,38 +19,19 @@
 apiVersion: kustomize.config.k8s.io/v1beta1
 kind: Kustomization
 images:
-<<<<<<< HEAD
-  - name: eu.gcr.io/platform-infrastructure-316112/claudie/ansibler
-    newTag: e41653b-710
-  - name: eu.gcr.io/platform-infrastructure-316112/claudie/builder
-    newTag: e41653b-710
-  - name: eu.gcr.io/platform-infrastructure-316112/claudie/context-box
-    newTag: e41653b-710
-  - name: eu.gcr.io/platform-infrastructure-316112/claudie/frontend
-    newTag: e41653b-710
-  - name: eu.gcr.io/platform-infrastructure-316112/claudie/kube-eleven
-    newTag: e41653b-710
-  - name: eu.gcr.io/platform-infrastructure-316112/claudie/kuber
-    newTag: e41653b-710
-  - name: eu.gcr.io/platform-infrastructure-316112/claudie/scheduler
-    newTag: e41653b-710
-  - name: eu.gcr.io/platform-infrastructure-316112/claudie/terraformer
-    newTag: e41653b-710
-=======
-- name: claudieio/ansibler
-  newTag: 4abfae2-718
-- name: claudieio/builder
-  newTag: 4abfae2-718
-- name: claudieio/context-box
-  newTag: 4abfae2-718
-- name: claudieio/frontend
-  newTag: 4abfae2-718
-- name: claudieio/kube-eleven
-  newTag: 4abfae2-718
-- name: claudieio/kuber
-  newTag: 4abfae2-718
-- name: claudieio/scheduler
-  newTag: 4abfae2-718
-- name: claudieio/terraformer
-  newTag: 4abfae2-718
->>>>>>> cce6cf57
+  - name: claudieio/ansibler
+    newTag: 4abfae2-718
+  - name: claudieio/builder
+    newTag: 4abfae2-718
+  - name: claudieio/context-box
+    newTag: 4abfae2-718
+  - name: claudieio/frontend
+    newTag: 4abfae2-718
+  - name: claudieio/kube-eleven
+    newTag: 4abfae2-718
+  - name: claudieio/kuber
+    newTag: 4abfae2-718
+  - name: claudieio/scheduler
+    newTag: 4abfae2-718
+  - name: claudieio/terraformer
+    newTag: 4abfae2-718