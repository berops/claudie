namespace: claudie
resources:
- ns.yaml
- context-box.yaml
- terraformer.yaml
- ansibler.yaml
- scheduler.yaml
- builder.yaml
- kube-eleven.yaml
- frontend.yaml
- kuber.yaml
- minio
- mongo
- dynamo
- network-policy.yaml
configMapGenerator:
- envs:
  - .env
  name: env
apiVersion: kustomize.config.k8s.io/v1beta1
kind: Kustomization
images:
- name: claudieio/ansibler
  newTag: e71f21c-1114
- name: claudieio/builder
  newTag: e71f21c-1114
- name: claudieio/context-box
<<<<<<< HEAD
  newTag: 88230ba-1121
=======
  newTag: e71f21c-1114
>>>>>>> 5730c261
- name: claudieio/frontend
  newTag: e71f21c-1114
- name: claudieio/kube-eleven
  newTag: e71f21c-1114
- name: claudieio/kuber
  newTag: e71f21c-1114
- name: claudieio/scheduler
  newTag: e71f21c-1114
- name: claudieio/terraformer
  newTag: e71f21c-1114<|MERGE_RESOLUTION|>--- conflicted
+++ resolved
@@ -25,11 +25,7 @@
 - name: claudieio/builder
   newTag: e71f21c-1114
 - name: claudieio/context-box
-<<<<<<< HEAD
   newTag: 88230ba-1121
-=======
-  newTag: e71f21c-1114
->>>>>>> 5730c261
 - name: claudieio/frontend
   newTag: e71f21c-1114
 - name: claudieio/kube-eleven
