--- conflicted
+++ resolved
@@ -21,7 +21,6 @@
 kind: Kustomization
 images:
 - name: claudieio/ansibler
-<<<<<<< HEAD
   newTag: 159c177-1087
 - name: claudieio/builder
   newTag: 159c177-1087
@@ -36,21 +35,4 @@
 - name: claudieio/scheduler
   newTag: 159c177-1087
 - name: claudieio/terraformer
-  newTag: 159c177-1087
-=======
-  newTag: 43cc192-1097
-- name: claudieio/builder
-  newTag: 43cc192-1097
-- name: claudieio/context-box
-  newTag: 43cc192-1097
-- name: claudieio/frontend
-  newTag: 43cc192-1097
-- name: claudieio/kube-eleven
-  newTag: 43cc192-1097
-- name: claudieio/kuber
-  newTag: 43cc192-1097
-- name: claudieio/scheduler
-  newTag: 43cc192-1097
-- name: claudieio/terraformer
-  newTag: 43cc192-1097
->>>>>>> 95e06352
+  newTag: 159c177-1087