namespace: claudie
resources:
- ns.yaml
- context-box.yaml
- terraformer.yaml
- ansibler.yaml
- scheduler.yaml
- builder.yaml
- kube-eleven.yaml
- frontend.yaml
- kuber.yaml
- minio
- mongo
- dynamo
- network-policy.yaml
configMapGenerator:
- envs:
  - .env
  name: env
apiVersion: kustomize.config.k8s.io/v1beta1
kind: Kustomization
images:
- name: ghcr.io/berops/claudie/ansibler
<<<<<<< HEAD
  newTag: 9957dd2-1308
- name: ghcr.io/berops/claudie/builder
  newTag: 9957dd2-1308
- name: ghcr.io/berops/claudie/context-box
  newTag: 9957dd2-1308
- name: ghcr.io/berops/claudie/frontend
  newTag: 9957dd2-1308
- name: ghcr.io/berops/claudie/kube-eleven
  newTag: 9957dd2-1308
- name: ghcr.io/berops/claudie/kuber
  newTag: 9957dd2-1308
- name: ghcr.io/berops/claudie/scheduler
  newTag: 9957dd2-1308
- name: ghcr.io/berops/claudie/terraformer
  newTag: 9957dd2-1308
=======
  newTag: af6519f-1341
- name: ghcr.io/berops/claudie/builder
  newTag: 69fb5b3-1339
- name: ghcr.io/berops/claudie/context-box
  newTag: 69fb5b3-1339
- name: ghcr.io/berops/claudie/frontend
  newTag: 69fb5b3-1339
- name: ghcr.io/berops/claudie/kube-eleven
  newTag: 69fb5b3-1339
- name: ghcr.io/berops/claudie/kuber
  newTag: 69fb5b3-1339
- name: ghcr.io/berops/claudie/scheduler
  newTag: 69fb5b3-1339
- name: ghcr.io/berops/claudie/terraformer
  newTag: 69fb5b3-1339
>>>>>>> 1d799236
<|MERGE_RESOLUTION|>--- conflicted
+++ resolved
@@ -21,23 +21,6 @@
 kind: Kustomization
 images:
 - name: ghcr.io/berops/claudie/ansibler
-<<<<<<< HEAD
-  newTag: 9957dd2-1308
-- name: ghcr.io/berops/claudie/builder
-  newTag: 9957dd2-1308
-- name: ghcr.io/berops/claudie/context-box
-  newTag: 9957dd2-1308
-- name: ghcr.io/berops/claudie/frontend
-  newTag: 9957dd2-1308
-- name: ghcr.io/berops/claudie/kube-eleven
-  newTag: 9957dd2-1308
-- name: ghcr.io/berops/claudie/kuber
-  newTag: 9957dd2-1308
-- name: ghcr.io/berops/claudie/scheduler
-  newTag: 9957dd2-1308
-- name: ghcr.io/berops/claudie/terraformer
-  newTag: 9957dd2-1308
-=======
   newTag: af6519f-1341
 - name: ghcr.io/berops/claudie/builder
   newTag: 69fb5b3-1339
@@ -52,5 +35,4 @@
 - name: ghcr.io/berops/claudie/scheduler
   newTag: 69fb5b3-1339
 - name: ghcr.io/berops/claudie/terraformer
-  newTag: 69fb5b3-1339
->>>>>>> 1d799236
+  newTag: 69fb5b3-1339