namespace: claudie
resources:
- crd
- ns.yaml
- operator.yaml
- builder.yaml
- terraformer.yaml
- ansibler.yaml
- kube-eleven.yaml
- kuber.yaml
- manager.yaml
- cluster-rbac
- mongo
- minio
- dynamo

# Alter ValidatingWebhookConfiguration and Certificate fields, so they will match the generated namespace
replacements:
- source:
    fieldPath: metadata.name
    kind: Namespace
  targets:
  - fieldPaths:
    - webhooks.*.namespaceSelector.matchLabels.kubernetes\.io/metadata\.name
    - webhooks.*.clientConfig.service.namespace
    select:
      kind: ValidatingWebhookConfiguration
      name: claudie-webhook
- source:
    fieldPath: metadata.name
    kind: Namespace
  targets:
  - fieldPaths:
    - metadata.annotations.cert-manager\.io/inject-ca-from
    options:
      delimiter: /
    select:
      kind: ValidatingWebhookConfiguration
      name: claudie-webhook
  - fieldPaths:
    - spec.dnsNames.*
    options:
      delimiter: .
      index: 1
    select:
      kind: Certificate
      name: claudie-webhook-certificate

configMapGenerator:
- envs:
  - .env
  name: env
  options:
    labels:
      app.kubernetes.io/part-of: claudie
apiVersion: kustomize.config.k8s.io/v1beta1
kind: Kustomization
images:
- name: ghcr.io/berops/claudie/ansibler
<<<<<<< HEAD
  newTag: dab2ef3-3380
- name: ghcr.io/berops/claudie/autoscaler-adapter
  newTag: dab2ef3-3380
- name: ghcr.io/berops/claudie/builder
  newTag: dab2ef3-3380
- name: ghcr.io/berops/claudie/claudie-operator
  newTag: dab2ef3-3380
- name: ghcr.io/berops/claudie/kube-eleven
  newTag: dab2ef3-3380
- name: ghcr.io/berops/claudie/kuber
  newTag: dab2ef3-3380
- name: ghcr.io/berops/claudie/manager
  newTag: dab2ef3-3380
- name: ghcr.io/berops/claudie/terraformer
  newTag: dab2ef3-3380
=======
  newTag: 7f6dbe0-3397
- name: ghcr.io/berops/claudie/autoscaler-adapter
  newTag: 1797ff8-3398
- name: ghcr.io/berops/claudie/builder
  newTag: 7f6dbe0-3397
- name: ghcr.io/berops/claudie/claudie-operator
  newTag: 7f6dbe0-3397
- name: ghcr.io/berops/claudie/kube-eleven
  newTag: 7f6dbe0-3397
- name: ghcr.io/berops/claudie/kuber
  newTag: 1797ff8-3398
- name: ghcr.io/berops/claudie/manager
  newTag: 1797ff8-3398
- name: ghcr.io/berops/claudie/terraformer
  newTag: 7f6dbe0-3397
>>>>>>> 7b4bd450
<|MERGE_RESOLUTION|>--- conflicted
+++ resolved
@@ -1,92 +1,74 @@
 namespace: claudie
 resources:
-- crd
-- ns.yaml
-- operator.yaml
-- builder.yaml
-- terraformer.yaml
-- ansibler.yaml
-- kube-eleven.yaml
-- kuber.yaml
-- manager.yaml
-- cluster-rbac
-- mongo
-- minio
-- dynamo
+  - crd
+  - ns.yaml
+  - operator.yaml
+  - builder.yaml
+  - terraformer.yaml
+  - ansibler.yaml
+  - kube-eleven.yaml
+  - kuber.yaml
+  - manager.yaml
+  - cluster-rbac
+  - mongo
+  - minio
+  - dynamo
 
 # Alter ValidatingWebhookConfiguration and Certificate fields, so they will match the generated namespace
 replacements:
-- source:
-    fieldPath: metadata.name
-    kind: Namespace
-  targets:
-  - fieldPaths:
-    - webhooks.*.namespaceSelector.matchLabels.kubernetes\.io/metadata\.name
-    - webhooks.*.clientConfig.service.namespace
-    select:
-      kind: ValidatingWebhookConfiguration
-      name: claudie-webhook
-- source:
-    fieldPath: metadata.name
-    kind: Namespace
-  targets:
-  - fieldPaths:
-    - metadata.annotations.cert-manager\.io/inject-ca-from
-    options:
-      delimiter: /
-    select:
-      kind: ValidatingWebhookConfiguration
-      name: claudie-webhook
-  - fieldPaths:
-    - spec.dnsNames.*
-    options:
-      delimiter: .
-      index: 1
-    select:
-      kind: Certificate
-      name: claudie-webhook-certificate
+  - source:
+      fieldPath: metadata.name
+      kind: Namespace
+    targets:
+      - fieldPaths:
+          - webhooks.*.namespaceSelector.matchLabels.kubernetes\.io/metadata\.name
+          - webhooks.*.clientConfig.service.namespace
+        select:
+          kind: ValidatingWebhookConfiguration
+          name: claudie-webhook
+  - source:
+      fieldPath: metadata.name
+      kind: Namespace
+    targets:
+      - fieldPaths:
+          - metadata.annotations.cert-manager\.io/inject-ca-from
+        options:
+          delimiter: /
+        select:
+          kind: ValidatingWebhookConfiguration
+          name: claudie-webhook
+      - fieldPaths:
+          - spec.dnsNames.*
+        options:
+          delimiter: .
+          index: 1
+        select:
+          kind: Certificate
+          name: claudie-webhook-certificate
 
 configMapGenerator:
-- envs:
-  - .env
-  name: env
-  options:
-    labels:
-      app.kubernetes.io/part-of: claudie
+  - envs:
+      - .env
+    name: env
+    options:
+      labels:
+        app.kubernetes.io/part-of: claudie
 apiVersion: kustomize.config.k8s.io/v1beta1
 kind: Kustomization
 images:
-- name: ghcr.io/berops/claudie/ansibler
-<<<<<<< HEAD
-  newTag: dab2ef3-3380
-- name: ghcr.io/berops/claudie/autoscaler-adapter
-  newTag: dab2ef3-3380
-- name: ghcr.io/berops/claudie/builder
-  newTag: dab2ef3-3380
-- name: ghcr.io/berops/claudie/claudie-operator
-  newTag: dab2ef3-3380
-- name: ghcr.io/berops/claudie/kube-eleven
-  newTag: dab2ef3-3380
-- name: ghcr.io/berops/claudie/kuber
-  newTag: dab2ef3-3380
-- name: ghcr.io/berops/claudie/manager
-  newTag: dab2ef3-3380
-- name: ghcr.io/berops/claudie/terraformer
-  newTag: dab2ef3-3380
-=======
-  newTag: 7f6dbe0-3397
-- name: ghcr.io/berops/claudie/autoscaler-adapter
-  newTag: 1797ff8-3398
-- name: ghcr.io/berops/claudie/builder
-  newTag: 7f6dbe0-3397
-- name: ghcr.io/berops/claudie/claudie-operator
-  newTag: 7f6dbe0-3397
-- name: ghcr.io/berops/claudie/kube-eleven
-  newTag: 7f6dbe0-3397
-- name: ghcr.io/berops/claudie/kuber
-  newTag: 1797ff8-3398
-- name: ghcr.io/berops/claudie/manager
-  newTag: 1797ff8-3398
-- name: ghcr.io/berops/claudie/terraformer
-  newTag: 7f6dbe0-3397
->>>>>>> 7b4bd450
+  - name: ghcr.io/berops/claudie/ansibler
+    newTag: 7f6dbe0-3397
+  - name: ghcr.io/berops/claudie/autoscaler-adapter
+    newTag: 1797ff8-3398
+  - name: ghcr.io/berops/claudie/builder
+    newTag: 7f6dbe0-3397
+  - name: ghcr.io/berops/claudie/claudie-operator
+    newTag: 7f6dbe0-3397
+  - name: ghcr.io/berops/claudie/kube-eleven
+    newTag: 7f6dbe0-3397
+  - name: ghcr.io/berops/claudie/kuber
+    newTag: 1797ff8-3398
+  - name: ghcr.io/berops/claudie/manager
+    newTag: 1797ff8-3398
+  - name: ghcr.io/berops/claudie/terraformer
+    newTag: 7f6dbe0-3397