--- conflicted
+++ resolved
@@ -74,8 +74,4 @@
 - name: ghcr.io/berops/claudie/scheduler
   newTag: a1636e2-2892
 - name: ghcr.io/berops/claudie/terraformer
-<<<<<<< HEAD
-  newTag: e683e59-2891
-=======
-  newTag: a1636e2-2892
->>>>>>> bcc8b834
+  newTag: a1636e2-2892