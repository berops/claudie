--- conflicted
+++ resolved
@@ -1,56 +1,38 @@
 namespace: claudie
 resources:
-- ns.yaml
-- context-box.yaml
-- terraformer.yaml
-- ansibler.yaml
-- scheduler.yaml
-- builder.yaml
-- kube-eleven.yaml
-- frontend.yaml
-- kuber.yaml
-- minio
-- mongo
-- dynamo
-- network-policy.yaml
+  - ns.yaml
+  - context-box.yaml
+  - terraformer.yaml
+  - ansibler.yaml
+  - scheduler.yaml
+  - builder.yaml
+  - kube-eleven.yaml
+  - frontend.yaml
+  - kuber.yaml
+  - minio
+  - mongo
+  - dynamo
+  - network-policy.yaml
 configMapGenerator:
-- envs:
-  - .env
-  name: env
+  - envs:
+      - .env
+    name: env
 apiVersion: kustomize.config.k8s.io/v1beta1
 kind: Kustomization
 images:
-- name: ghcr.io/berops/claudie/ansibler
-<<<<<<< HEAD
-  newTag: 312cc27-1643
-- name: ghcr.io/berops/claudie/builder
-  newTag: 312cc27-1643
-- name: ghcr.io/berops/claudie/context-box
-  newTag: 312cc27-1643
-- name: ghcr.io/berops/claudie/frontend
-  newTag: 312cc27-1643
-- name: ghcr.io/berops/claudie/kube-eleven
-  newTag: 312cc27-1643
-- name: ghcr.io/berops/claudie/kuber
-  newTag: 312cc27-1643
-- name: ghcr.io/berops/claudie/scheduler
-  newTag: 312cc27-1643
-- name: ghcr.io/berops/claudie/terraformer
-  newTag: 312cc27-1643
-=======
-  newTag: 280dd8c-1653
-- name: ghcr.io/berops/claudie/builder
-  newTag: 280dd8c-1653
-- name: ghcr.io/berops/claudie/context-box
-  newTag: 280dd8c-1653
-- name: ghcr.io/berops/claudie/frontend
-  newTag: a5b7378-1655
-- name: ghcr.io/berops/claudie/kube-eleven
-  newTag: 280dd8c-1653
-- name: ghcr.io/berops/claudie/kuber
-  newTag: 280dd8c-1653
-- name: ghcr.io/berops/claudie/scheduler
-  newTag: 280dd8c-1653
-- name: ghcr.io/berops/claudie/terraformer
-  newTag: 280dd8c-1653
->>>>>>> 065c07e7
+  - name: ghcr.io/berops/claudie/ansibler
+    newTag: 280dd8c-1653
+  - name: ghcr.io/berops/claudie/builder
+    newTag: 280dd8c-1653
+  - name: ghcr.io/berops/claudie/context-box
+    newTag: 280dd8c-1653
+  - name: ghcr.io/berops/claudie/frontend
+    newTag: a5b7378-1655
+  - name: ghcr.io/berops/claudie/kube-eleven
+    newTag: 280dd8c-1653
+  - name: ghcr.io/berops/claudie/kuber
+    newTag: 280dd8c-1653
+  - name: ghcr.io/berops/claudie/scheduler
+    newTag: 280dd8c-1653
+  - name: ghcr.io/berops/claudie/terraformer
+    newTag: 280dd8c-1653