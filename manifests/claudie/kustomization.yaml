namespace: claudie
resources:
  - ns.yaml
  - context-box.yaml
  - terraformer.yaml
  - ansibler.yaml
  - scheduler.yaml
  - builder.yaml
  - kube-eleven.yaml
  - frontend.yaml
  - kuber.yaml
  - minio
  - mongo
  - dynamo
  - network-policy.yaml
configMapGenerator:
  - envs:
      - .env
    name: env
apiVersion: kustomize.config.k8s.io/v1beta1
kind: Kustomization
images:
<<<<<<< HEAD
  - name: claudieio/ansibler
    newTag: 2962f5f-918
  - name: claudieio/builder
    newTag: ee54904-895
  - name: claudieio/context-box
    newTag: 0fd2a6c-896
  - name: claudieio/frontend
    newTag: d0fceb4-911
  - name: claudieio/kube-eleven
    newTag: a8096f9-928
  - name: claudieio/kuber
    newTag: 681edde-931
  - name: claudieio/scheduler
    newTag: 37fd718-924
  - name: claudieio/terraformer
    newTag: f556b74-893
=======
- name: claudieio/ansibler
  newTag: 49eb227-1041
- name: claudieio/builder
  newTag: 49eb227-1041
- name: claudieio/context-box
  newTag: 49eb227-1041
- name: claudieio/frontend
  newTag: 49eb227-1041
- name: claudieio/kube-eleven
  newTag: 49eb227-1041
- name: claudieio/kuber
  newTag: 49eb227-1041
- name: claudieio/scheduler
  newTag: 49eb227-1041
- name: claudieio/terraformer
  newTag: 49eb227-1041
>>>>>>> 2aeebc96
<|MERGE_RESOLUTION|>--- conflicted
+++ resolved
@@ -20,38 +20,19 @@
 apiVersion: kustomize.config.k8s.io/v1beta1
 kind: Kustomization
 images:
-<<<<<<< HEAD
   - name: claudieio/ansibler
-    newTag: 2962f5f-918
+    newTag: 49eb227-1041
   - name: claudieio/builder
-    newTag: ee54904-895
+    newTag: 49eb227-1041
   - name: claudieio/context-box
-    newTag: 0fd2a6c-896
+    newTag: 49eb227-1041
   - name: claudieio/frontend
-    newTag: d0fceb4-911
+    newTag: 49eb227-1041
   - name: claudieio/kube-eleven
-    newTag: a8096f9-928
+    newTag: 49eb227-1041
   - name: claudieio/kuber
-    newTag: 681edde-931
+    newTag: 49eb227-1041
   - name: claudieio/scheduler
-    newTag: 37fd718-924
+    newTag: 49eb227-1041
   - name: claudieio/terraformer
-    newTag: f556b74-893
-=======
-- name: claudieio/ansibler
-  newTag: 49eb227-1041
-- name: claudieio/builder
-  newTag: 49eb227-1041
-- name: claudieio/context-box
-  newTag: 49eb227-1041
-- name: claudieio/frontend
-  newTag: 49eb227-1041
-- name: claudieio/kube-eleven
-  newTag: 49eb227-1041
-- name: claudieio/kuber
-  newTag: 49eb227-1041
-- name: claudieio/scheduler
-  newTag: 49eb227-1041
-- name: claudieio/terraformer
-  newTag: 49eb227-1041
->>>>>>> 2aeebc96
+    newTag: 49eb227-1041