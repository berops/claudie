namespace: claudie
resources:
- crd
- ns.yaml
- operator.yaml
- context-box.yaml
- scheduler.yaml
- builder.yaml
- terraformer.yaml
- ansibler.yaml
- kube-eleven.yaml
- kuber.yaml
- cluster-rbac
- mongo
- minio
- dynamo

# Alter ValidatingWebhookConfiguration and Certificate fields, so they will match the generated namespace
replacements:
- source:
    fieldPath: metadata.name
    kind: Namespace
  targets:
  - fieldPaths:
    - webhooks.*.namespaceSelector.matchLabels.kubernetes\.io/metadata\.name
    - webhooks.*.clientConfig.service.namespace
    select:
      kind: ValidatingWebhookConfiguration
      name: claudie-webhook
- source:
    fieldPath: metadata.name
    kind: Namespace
  targets:
  - fieldPaths:
    - metadata.annotations.cert-manager\.io/inject-ca-from
    options:
      delimiter: /
    select:
      kind: ValidatingWebhookConfiguration
      name: claudie-webhook
  - fieldPaths:
    - spec.dnsNames.*
    options:
      delimiter: .
      index: 1
    select:
      kind: Certificate
      name: claudie-webhook-certificate

configMapGenerator:
- envs:
  - .env
  name: env
  options:
    labels:
      app.kubernetes.io/part-of: claudie
apiVersion: kustomize.config.k8s.io/v1beta1
kind: Kustomization
images:
- name: ghcr.io/berops/claudie/ansibler
  newTag: 214b8fb-2324
- name: ghcr.io/berops/claudie/autoscaler-adapter
  newTag: 688726a-1932
- name: ghcr.io/berops/claudie/builder
  newTag: 214b8fb-2324
- name: ghcr.io/berops/claudie/claudie-operator
  newTag: 214b8fb-2324
- name: ghcr.io/berops/claudie/context-box
  newTag: 214b8fb-2324
- name: ghcr.io/berops/claudie/kube-eleven
<<<<<<< HEAD
  newTag: 214b8fb-2324
=======
  newTag: 73439e3-2332
>>>>>>> 1fe7825c
- name: ghcr.io/berops/claudie/kuber
  newTag: 214b8fb-2324
- name: ghcr.io/berops/claudie/scheduler
  newTag: 214b8fb-2324
- name: ghcr.io/berops/claudie/terraformer
  newTag: 214b8fb-2324<|MERGE_RESOLUTION|>--- conflicted
+++ resolved
@@ -58,24 +58,20 @@
 kind: Kustomization
 images:
 - name: ghcr.io/berops/claudie/ansibler
-  newTag: 214b8fb-2324
+  newTag: 1138d43-2306
 - name: ghcr.io/berops/claudie/autoscaler-adapter
   newTag: 688726a-1932
 - name: ghcr.io/berops/claudie/builder
-  newTag: 214b8fb-2324
+  newTag: 1138d43-2306
 - name: ghcr.io/berops/claudie/claudie-operator
-  newTag: 214b8fb-2324
+  newTag: 1138d43-2306
 - name: ghcr.io/berops/claudie/context-box
-  newTag: 214b8fb-2324
+  newTag: 1138d43-2306
 - name: ghcr.io/berops/claudie/kube-eleven
-<<<<<<< HEAD
-  newTag: 214b8fb-2324
-=======
   newTag: 73439e3-2332
->>>>>>> 1fe7825c
 - name: ghcr.io/berops/claudie/kuber
-  newTag: 214b8fb-2324
+  newTag: 95cd8d1-2314
 - name: ghcr.io/berops/claudie/scheduler
-  newTag: 214b8fb-2324
+  newTag: 1138d43-2306
 - name: ghcr.io/berops/claudie/terraformer
-  newTag: 214b8fb-2324+  newTag: 1138d43-2306