namespace: claudie
resources:
- crd
- ns.yaml
- operator.yaml
- builder.yaml
- terraformer.yaml
- ansibler.yaml
- kube-eleven.yaml
- kuber.yaml
- manager.yaml
- cluster-rbac
- mongo
- minio
- dynamo

# Alter ValidatingWebhookConfiguration and Certificate fields, so they will match the generated namespace
replacements:
- source:
    fieldPath: metadata.name
    kind: Namespace
  targets:
  - fieldPaths:
    - webhooks.*.namespaceSelector.matchLabels.kubernetes\.io/metadata\.name
    - webhooks.*.clientConfig.service.namespace
    select:
      kind: ValidatingWebhookConfiguration
      name: claudie-webhook
- source:
    fieldPath: metadata.name
    kind: Namespace
  targets:
  - fieldPaths:
    - metadata.annotations.cert-manager\.io/inject-ca-from
    options:
      delimiter: /
    select:
      kind: ValidatingWebhookConfiguration
      name: claudie-webhook
  - fieldPaths:
    - spec.dnsNames.*
    options:
      delimiter: .
      index: 1
    select:
      kind: Certificate
      name: claudie-webhook-certificate

configMapGenerator:
- envs:
  - .env
  name: env
  options:
    labels:
      app.kubernetes.io/part-of: claudie
apiVersion: kustomize.config.k8s.io/v1beta1
kind: Kustomization
images:
- name: ghcr.io/berops/claudie/ansibler
  newTag: e44f2b2-3483
- name: ghcr.io/berops/claudie/autoscaler-adapter
  newTag: e44f2b2-3483
- name: ghcr.io/berops/claudie/builder
  newTag: e44f2b2-3483
- name: ghcr.io/berops/claudie/claudie-operator
  newTag: e44f2b2-3483
- name: ghcr.io/berops/claudie/kube-eleven
  newTag: e44f2b2-3483
- name: ghcr.io/berops/claudie/kuber
  newTag: e44f2b2-3483
- name: ghcr.io/berops/claudie/manager
  newTag: e44f2b2-3483
- name: ghcr.io/berops/claudie/terraformer
<<<<<<< HEAD
  newTag: e44f2b2-3483
=======
  newTag: cb9e1df-3486
>>>>>>> f6639bd2
<|MERGE_RESOLUTION|>--- conflicted
+++ resolved
@@ -71,8 +71,4 @@
 - name: ghcr.io/berops/claudie/manager
   newTag: e44f2b2-3483
 - name: ghcr.io/berops/claudie/terraformer
-<<<<<<< HEAD
-  newTag: e44f2b2-3483
-=======
-  newTag: cb9e1df-3486
->>>>>>> f6639bd2
+  newTag: cb9e1df-3486