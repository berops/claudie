--- conflicted
+++ resolved
@@ -1,56 +1,38 @@
 namespace: claudie
 resources:
-- ns.yaml
-- context-box.yaml
-- terraformer.yaml
-- ansibler.yaml
-- scheduler.yaml
-- builder.yaml
-- kube-eleven.yaml
-- frontend.yaml
-- kuber.yaml
-- minio
-- mongo
-- dynamo
-- network-policy.yaml
+  - ns.yaml
+  - context-box.yaml
+  - terraformer.yaml
+  - ansibler.yaml
+  - scheduler.yaml
+  - builder.yaml
+  - kube-eleven.yaml
+  - frontend.yaml
+  - kuber.yaml
+  - minio
+  - mongo
+  - dynamo
+  - network-policy.yaml
 configMapGenerator:
-- envs:
-  - .env
-  name: env
+  - envs:
+      - .env
+    name: env
 apiVersion: kustomize.config.k8s.io/v1beta1
 kind: Kustomization
 images:
-- name: ghcr.io/berops/claudie/ansibler
-<<<<<<< HEAD
-  newTag: 99afcd3-1604
-- name: ghcr.io/berops/claudie/builder
-  newTag: 99afcd3-1604
-- name: ghcr.io/berops/claudie/context-box
-  newTag: 99afcd3-1604
-- name: ghcr.io/berops/claudie/frontend
-  newTag: 99afcd3-1604
-- name: ghcr.io/berops/claudie/kube-eleven
-  newTag: 99afcd3-1604
-- name: ghcr.io/berops/claudie/kuber
-  newTag: 99afcd3-1604
-- name: ghcr.io/berops/claudie/scheduler
-  newTag: 99afcd3-1604
-- name: ghcr.io/berops/claudie/terraformer
-  newTag: 99afcd3-1604
-=======
-  newTag: b970d6e-1606
-- name: ghcr.io/berops/claudie/builder
-  newTag: b970d6e-1606
-- name: ghcr.io/berops/claudie/context-box
-  newTag: b970d6e-1606
-- name: ghcr.io/berops/claudie/frontend
-  newTag: b970d6e-1606
-- name: ghcr.io/berops/claudie/kube-eleven
-  newTag: b970d6e-1606
-- name: ghcr.io/berops/claudie/kuber
-  newTag: b970d6e-1606
-- name: ghcr.io/berops/claudie/scheduler
-  newTag: b970d6e-1606
-- name: ghcr.io/berops/claudie/terraformer
-  newTag: b970d6e-1606
->>>>>>> 4bcf7060
+  - name: ghcr.io/berops/claudie/ansibler
+    newTag: b970d6e-1606
+  - name: ghcr.io/berops/claudie/builder
+    newTag: b970d6e-1606
+  - name: ghcr.io/berops/claudie/context-box
+    newTag: b970d6e-1606
+  - name: ghcr.io/berops/claudie/frontend
+    newTag: b970d6e-1606
+  - name: ghcr.io/berops/claudie/kube-eleven
+    newTag: b970d6e-1606
+  - name: ghcr.io/berops/claudie/kuber
+    newTag: b970d6e-1606
+  - name: ghcr.io/berops/claudie/scheduler
+    newTag: b970d6e-1606
+  - name: ghcr.io/berops/claudie/terraformer
+    newTag: b970d6e-1606