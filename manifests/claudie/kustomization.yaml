--- conflicted
+++ resolved
@@ -1,55 +1,37 @@
 namespace: claudie
 resources:
-- ns.yaml
-- context-box.yaml
-- terraformer.yaml
-- ansibler.yaml
-- scheduler.yaml
-- builder.yaml
-- kube-eleven.yaml
-- frontend.yaml
-- kuber.yaml
-- minio
-- mongo
-- network-policy.yaml
+  - ns.yaml
+  - context-box.yaml
+  - terraformer.yaml
+  - ansibler.yaml
+  - scheduler.yaml
+  - builder.yaml
+  - kube-eleven.yaml
+  - frontend.yaml
+  - kuber.yaml
+  - minio
+  - mongo
+  - network-policy.yaml
 configMapGenerator:
-- envs:
-  - .env
-  name: env
+  - envs:
+      - .env
+    name: env
 apiVersion: kustomize.config.k8s.io/v1beta1
 kind: Kustomization
 images:
-- name: claudieio/ansibler
-<<<<<<< HEAD
-  newTag: 7972f2a-805
-- name: claudieio/builder
-  newTag: 7972f2a-805
-- name: claudieio/context-box
-  newTag: 7972f2a-805
-- name: claudieio/frontend
-  newTag: 7972f2a-805
-- name: claudieio/kube-eleven
-  newTag: 7972f2a-805
-- name: claudieio/kuber
-  newTag: 7972f2a-805
-- name: claudieio/scheduler
-  newTag: 7972f2a-805
-- name: claudieio/terraformer
-  newTag: 7972f2a-805
-=======
-  newTag: 5fd85f5-821
-- name: claudieio/builder
-  newTag: 5fd85f5-821
-- name: claudieio/context-box
-  newTag: 5fd85f5-821
-- name: claudieio/frontend
-  newTag: 5fd85f5-821
-- name: claudieio/kube-eleven
-  newTag: 5fd85f5-821
-- name: claudieio/kuber
-  newTag: 5fd85f5-821
-- name: claudieio/scheduler
-  newTag: 5fd85f5-821
-- name: claudieio/terraformer
-  newTag: 5fd85f5-821
->>>>>>> 37d7c73d
+  - name: claudieio/ansibler
+    newTag: 5fd85f5-821
+  - name: claudieio/builder
+    newTag: 5fd85f5-821
+  - name: claudieio/context-box
+    newTag: 5fd85f5-821
+  - name: claudieio/frontend
+    newTag: 5fd85f5-821
+  - name: claudieio/kube-eleven
+    newTag: 5fd85f5-821
+  - name: claudieio/kuber
+    newTag: 5fd85f5-821
+  - name: claudieio/scheduler
+    newTag: 5fd85f5-821
+  - name: claudieio/terraformer
+    newTag: 5fd85f5-821