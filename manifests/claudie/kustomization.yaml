namespace: claudie
resources:
- crd
- ns.yaml
- operator.yaml
- builder.yaml
- terraformer.yaml
- ansibler.yaml
- kube-eleven.yaml
- kuber.yaml
- manager.yaml
- cluster-rbac
- mongo
- minio
- dynamo

# Alter ValidatingWebhookConfiguration and Certificate fields, so they will match the generated namespace
replacements:
- source:
    fieldPath: metadata.name
    kind: Namespace
  targets:
  - fieldPaths:
    - webhooks.*.namespaceSelector.matchLabels.kubernetes\.io/metadata\.name
    - webhooks.*.clientConfig.service.namespace
    select:
      kind: ValidatingWebhookConfiguration
      name: claudie-webhook
- source:
    fieldPath: metadata.name
    kind: Namespace
  targets:
  - fieldPaths:
    - metadata.annotations.cert-manager\.io/inject-ca-from
    options:
      delimiter: /
    select:
      kind: ValidatingWebhookConfiguration
      name: claudie-webhook
  - fieldPaths:
    - spec.dnsNames.*
    options:
      delimiter: .
      index: 1
    select:
      kind: Certificate
      name: claudie-webhook-certificate

configMapGenerator:
- envs:
  - .env
  name: env
  options:
    labels:
      app.kubernetes.io/part-of: claudie
apiVersion: kustomize.config.k8s.io/v1beta1
kind: Kustomization
images:
- name: ghcr.io/berops/claudie/ansibler
<<<<<<< HEAD
  newTag: 93b845e-3178
=======
  newTag: f95dd2b-3176
>>>>>>> 956d8890
- name: ghcr.io/berops/claudie/autoscaler-adapter
  newTag: f95dd2b-3176
- name: ghcr.io/berops/claudie/builder
  newTag: f95dd2b-3176
- name: ghcr.io/berops/claudie/claudie-operator
  newTag: f95dd2b-3176
- name: ghcr.io/berops/claudie/kube-eleven
<<<<<<< HEAD
  newTag: 93b845e-3178
=======
  newTag: f95dd2b-3176
>>>>>>> 956d8890
- name: ghcr.io/berops/claudie/kuber
  newTag: f95dd2b-3176
- name: ghcr.io/berops/claudie/manager
  newTag: f95dd2b-3176
- name: ghcr.io/berops/claudie/terraformer
  newTag: f95dd2b-3176<|MERGE_RESOLUTION|>--- conflicted
+++ resolved
@@ -57,11 +57,7 @@
 kind: Kustomization
 images:
 - name: ghcr.io/berops/claudie/ansibler
-<<<<<<< HEAD
-  newTag: 93b845e-3178
-=======
   newTag: f95dd2b-3176
->>>>>>> 956d8890
 - name: ghcr.io/berops/claudie/autoscaler-adapter
   newTag: f95dd2b-3176
 - name: ghcr.io/berops/claudie/builder
@@ -69,11 +65,7 @@
 - name: ghcr.io/berops/claudie/claudie-operator
   newTag: f95dd2b-3176
 - name: ghcr.io/berops/claudie/kube-eleven
-<<<<<<< HEAD
-  newTag: 93b845e-3178
-=======
   newTag: f95dd2b-3176
->>>>>>> 956d8890
 - name: ghcr.io/berops/claudie/kuber
   newTag: f95dd2b-3176
 - name: ghcr.io/berops/claudie/manager
