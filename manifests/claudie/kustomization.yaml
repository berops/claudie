namespace: claudie
resources:
- ns.yaml
- context-box.yaml
- terraformer.yaml
- ansibler.yaml
- scheduler.yaml
- builder.yaml
- kube-eleven.yaml
- frontend.yaml
- kuber.yaml
- minio
- mongo
- dynamo
- network-policy.yaml
configMapGenerator:
- envs:
  - .env
  name: env
apiVersion: kustomize.config.k8s.io/v1beta1
kind: Kustomization
images:
- name: claudieio/ansibler
<<<<<<< HEAD
  newTag: cc61659-1009
=======
  newTag: f38664f-982
>>>>>>> dd9cff97
- name: claudieio/builder
  newTag: cc61659-1009
- name: claudieio/context-box
  newTag: cc61659-1009
- name: claudieio/frontend
  newTag: cc61659-1009
- name: claudieio/kube-eleven
  newTag: cc61659-1009
- name: claudieio/kuber
  newTag: cc61659-1009
- name: claudieio/scheduler
  newTag: cc61659-1009
- name: claudieio/terraformer
  newTag: cc61659-1009<|MERGE_RESOLUTION|>--- conflicted
+++ resolved
@@ -21,22 +21,18 @@
 kind: Kustomization
 images:
 - name: claudieio/ansibler
-<<<<<<< HEAD
-  newTag: cc61659-1009
-=======
   newTag: f38664f-982
->>>>>>> dd9cff97
 - name: claudieio/builder
-  newTag: cc61659-1009
+  newTag: ee54904-895
 - name: claudieio/context-box
-  newTag: cc61659-1009
+  newTag: 0fd2a6c-896
 - name: claudieio/frontend
-  newTag: cc61659-1009
+  newTag: d0fceb4-911
 - name: claudieio/kube-eleven
-  newTag: cc61659-1009
+  newTag: a8096f9-928
 - name: claudieio/kuber
-  newTag: cc61659-1009
+  newTag: 681edde-931
 - name: claudieio/scheduler
-  newTag: cc61659-1009
+  newTag: 37fd718-924
 - name: claudieio/terraformer
-  newTag: cc61659-1009+  newTag: f35e130-888