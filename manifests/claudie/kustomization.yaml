--- conflicted
+++ resolved
@@ -54,42 +54,21 @@
 apiVersion: kustomize.config.k8s.io/v1beta1
 kind: Kustomization
 images:
-<<<<<<< HEAD
   - name: ghcr.io/berops/claudie/ansibler
-    newTag: 535cbf9-2034
+    newTag: 8a1d4c8-2040
   - name: ghcr.io/berops/claudie/autoscaler-adapter
     newTag: 688726a-1932
   - name: ghcr.io/berops/claudie/builder
-    newTag: 535cbf9-2034
+    newTag: 8a1d4c8-2040
   - name: ghcr.io/berops/claudie/context-box
-    newTag: 43c2a63-2036
+    newTag: 8a1d4c8-2040
   - name: ghcr.io/berops/claudie/frontend
-    newTag: 535cbf9-2034
+    newTag: 8a1d4c8-2040
   - name: ghcr.io/berops/claudie/kube-eleven
-    newTag: 535cbf9-2034
+    newTag: 8a1d4c8-2040
   - name: ghcr.io/berops/claudie/kuber
-    newTag: 535cbf9-2034
+    newTag: 8a1d4c8-2040
   - name: ghcr.io/berops/claudie/scheduler
-    newTag: 535cbf9-2034
+    newTag: 8a1d4c8-2040
   - name: ghcr.io/berops/claudie/terraformer
-    newTag: 535cbf9-2034
-=======
-- name: ghcr.io/berops/claudie/ansibler
-  newTag: 8a1d4c8-2040
-- name: ghcr.io/berops/claudie/autoscaler-adapter
-  newTag: 688726a-1932
-- name: ghcr.io/berops/claudie/builder
-  newTag: 8a1d4c8-2040
-- name: ghcr.io/berops/claudie/context-box
-  newTag: 8a1d4c8-2040
-- name: ghcr.io/berops/claudie/frontend
-  newTag: 8a1d4c8-2040
-- name: ghcr.io/berops/claudie/kube-eleven
-  newTag: 8a1d4c8-2040
-- name: ghcr.io/berops/claudie/kuber
-  newTag: 8a1d4c8-2040
-- name: ghcr.io/berops/claudie/scheduler
-  newTag: 8a1d4c8-2040
-- name: ghcr.io/berops/claudie/terraformer
-  newTag: 8a1d4c8-2040
->>>>>>> 9c5aba5c
+    newTag: 8a1d4c8-2040