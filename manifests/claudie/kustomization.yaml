namespace: claudie
resources:
  - ns.yaml
  - context-box.yaml
  - terraformer.yaml
  - ansibler.yaml
  - scheduler.yaml
  - builder.yaml
  - kube-eleven.yaml
  - frontend.yaml
  - kuber.yaml
  - minio
  - mongo
  - dynamo
  - network-policy.yaml
configMapGenerator:
  - envs:
      - .env
    name: env
apiVersion: kustomize.config.k8s.io/v1beta1
kind: Kustomization
images:
<<<<<<< HEAD
  - name: ghcr.io/berops/claudie/ansibler
    newTag: db07a25-1549
  - name: ghcr.io/berops/claudie/builder
    newTag: db07a25-1549
  - name: ghcr.io/berops/claudie/context-box
    newTag: db07a25-1549
  - name: ghcr.io/berops/claudie/frontend
    newTag: db07a25-1549
  - name: ghcr.io/berops/claudie/kube-eleven
    newTag: db07a25-1549
  - name: ghcr.io/berops/claudie/kuber
    newTag: db07a25-1549
  - name: ghcr.io/berops/claudie/scheduler
    newTag: db07a25-1549
  - name: ghcr.io/berops/claudie/terraformer
    newTag: db07a25-1549
=======
- name: ghcr.io/berops/claudie/ansibler
  newTag: 7be3757-1569
- name: ghcr.io/berops/claudie/builder
  newTag: 6cf8a87-1567
- name: ghcr.io/berops/claudie/context-box
  newTag: 6cf8a87-1567
- name: ghcr.io/berops/claudie/frontend
  newTag: 6cf8a87-1567
- name: ghcr.io/berops/claudie/kube-eleven
  newTag: 6cf8a87-1567
- name: ghcr.io/berops/claudie/kuber
  newTag: 6cf8a87-1567
- name: ghcr.io/berops/claudie/scheduler
  newTag: 6cf8a87-1567
- name: ghcr.io/berops/claudie/terraformer
  newTag: 6cf8a87-1567
>>>>>>> 0a2daa25
<|MERGE_RESOLUTION|>--- conflicted
+++ resolved
@@ -20,38 +20,19 @@
 apiVersion: kustomize.config.k8s.io/v1beta1
 kind: Kustomization
 images:
-<<<<<<< HEAD
   - name: ghcr.io/berops/claudie/ansibler
-    newTag: db07a25-1549
+    newTag: 7be3757-1569
   - name: ghcr.io/berops/claudie/builder
-    newTag: db07a25-1549
+    newTag: 6cf8a87-1567
   - name: ghcr.io/berops/claudie/context-box
-    newTag: db07a25-1549
+    newTag: 6cf8a87-1567
   - name: ghcr.io/berops/claudie/frontend
-    newTag: db07a25-1549
+    newTag: 6cf8a87-1567
   - name: ghcr.io/berops/claudie/kube-eleven
-    newTag: db07a25-1549
+    newTag: 6cf8a87-1567
   - name: ghcr.io/berops/claudie/kuber
-    newTag: db07a25-1549
+    newTag: 6cf8a87-1567
   - name: ghcr.io/berops/claudie/scheduler
-    newTag: db07a25-1549
+    newTag: 6cf8a87-1567
   - name: ghcr.io/berops/claudie/terraformer
-    newTag: db07a25-1549
-=======
-- name: ghcr.io/berops/claudie/ansibler
-  newTag: 7be3757-1569
-- name: ghcr.io/berops/claudie/builder
-  newTag: 6cf8a87-1567
-- name: ghcr.io/berops/claudie/context-box
-  newTag: 6cf8a87-1567
-- name: ghcr.io/berops/claudie/frontend
-  newTag: 6cf8a87-1567
-- name: ghcr.io/berops/claudie/kube-eleven
-  newTag: 6cf8a87-1567
-- name: ghcr.io/berops/claudie/kuber
-  newTag: 6cf8a87-1567
-- name: ghcr.io/berops/claudie/scheduler
-  newTag: 6cf8a87-1567
-- name: ghcr.io/berops/claudie/terraformer
-  newTag: 6cf8a87-1567
->>>>>>> 0a2daa25
+    newTag: 6cf8a87-1567