--- conflicted
+++ resolved
@@ -63,11 +63,7 @@
 - name: ghcr.io/berops/claudie/builder
   newTag: 8f04fed-3189
 - name: ghcr.io/berops/claudie/claudie-operator
-<<<<<<< HEAD
-  newTag: 556458f-3186
-=======
   newTag: 8f04fed-3189
->>>>>>> 80397881
 - name: ghcr.io/berops/claudie/kube-eleven
   newTag: 8f04fed-3189
 - name: ghcr.io/berops/claudie/kuber
