namespace: claudie
resources:
- crd
- ns.yaml
- operator.yaml
- context-box.yaml
- scheduler.yaml
- builder.yaml
- terraformer.yaml
- ansibler.yaml
- kube-eleven.yaml
- kuber.yaml
- cluster-rbac
- mongo
- minio
- dynamo

# Alter ValidatingWebhookConfiguration and Certificate fields, so they will match the generated namespace
replacements:
- source:
    fieldPath: metadata.name
    kind: Namespace
  targets:
  - fieldPaths:
    - webhooks.*.namespaceSelector.matchLabels.kubernetes\.io/metadata\.name
    - webhooks.*.clientConfig.service.namespace
    select:
      kind: ValidatingWebhookConfiguration
      name: claudie-webhook
- source:
    fieldPath: metadata.name
    kind: Namespace
  targets:
  - fieldPaths:
    - metadata.annotations.cert-manager\.io/inject-ca-from
    options:
      delimiter: /
    select:
      kind: ValidatingWebhookConfiguration
      name: claudie-webhook
  - fieldPaths:
    - spec.dnsNames.*
    options:
      delimiter: .
      index: 1
    select:
      kind: Certificate
      name: claudie-webhook-certificate

configMapGenerator:
- envs:
  - .env
  name: env
  options:
    labels:
      app.kubernetes.io/part-of: claudie
apiVersion: kustomize.config.k8s.io/v1beta1
kind: Kustomization
images:
- name: ghcr.io/berops/claudie/ansibler
  newTag: b5fec8a-2335
- name: ghcr.io/berops/claudie/autoscaler-adapter
  newTag: 688726a-1932
- name: ghcr.io/berops/claudie/builder
  newTag: b5fec8a-2335
- name: ghcr.io/berops/claudie/claudie-operator
  newTag: b5fec8a-2335
- name: ghcr.io/berops/claudie/context-box
<<<<<<< HEAD
  newTag: bb9e47b-2334
=======
  newTag: b5fec8a-2335
>>>>>>> 21a287e4
- name: ghcr.io/berops/claudie/kube-eleven
  newTag: b5fec8a-2335
- name: ghcr.io/berops/claudie/kuber
  newTag: b5fec8a-2335
- name: ghcr.io/berops/claudie/scheduler
  newTag: b5fec8a-2335
- name: ghcr.io/berops/claudie/terraformer
  newTag: 9d293bd-2341<|MERGE_RESOLUTION|>--- conflicted
+++ resolved
@@ -66,11 +66,7 @@
 - name: ghcr.io/berops/claudie/claudie-operator
   newTag: b5fec8a-2335
 - name: ghcr.io/berops/claudie/context-box
-<<<<<<< HEAD
-  newTag: bb9e47b-2334
-=======
   newTag: b5fec8a-2335
->>>>>>> 21a287e4
 - name: ghcr.io/berops/claudie/kube-eleven
   newTag: b5fec8a-2335
 - name: ghcr.io/berops/claudie/kuber
