--- conflicted
+++ resolved
@@ -1,56 +1,37 @@
 namespace: claudie
 resources:
-- ns.yaml
-- context-box.yaml
-- terraformer.yaml
-- ansibler.yaml
-- scheduler.yaml
-- builder.yaml
-- kube-eleven.yaml
-- frontend.yaml
-- kuber.yaml
-- minio
-- mongo
-- network-policy.yaml
+  - ns.yaml
+  - context-box.yaml
+  - terraformer.yaml
+  - ansibler.yaml
+  - scheduler.yaml
+  - builder.yaml
+  - kube-eleven.yaml
+  - frontend.yaml
+  - kuber.yaml
+  - minio
+  - mongo
+  - network-policy.yaml
 configMapGenerator:
-- envs:
-  - .env
-  name: env
+  - envs:
+      - .env
+    name: env
 apiVersion: kustomize.config.k8s.io/v1beta1
 kind: Kustomization
 images:
-<<<<<<< HEAD
-- name: eu.gcr.io/platform-infrastructure-316112/claudie/ansibler
-  newTag: d76a908-693
-- name: eu.gcr.io/platform-infrastructure-316112/claudie/builder
-  newTag: d76a908-693
-- name: eu.gcr.io/platform-infrastructure-316112/claudie/context-box
-  newTag: d76a908-693
-- name: eu.gcr.io/platform-infrastructure-316112/claudie/frontend
-  newTag: d76a908-693
-- name: eu.gcr.io/platform-infrastructure-316112/claudie/kube-eleven
-  newTag: d76a908-693
-- name: eu.gcr.io/platform-infrastructure-316112/claudie/kuber
-  newTag: d76a908-693
-- name: eu.gcr.io/platform-infrastructure-316112/claudie/scheduler
-  newTag: d76a908-693
-- name: eu.gcr.io/platform-infrastructure-316112/claudie/terraformer
-  newTag: d76a908-693
-=======
-- name: eu.gcr.io/platform-infrastructure-316112/platform/ansibler
-  newTag: fa82676-692
-- name: eu.gcr.io/platform-infrastructure-316112/platform/builder
-  newTag: fa82676-692
-- name: eu.gcr.io/platform-infrastructure-316112/platform/context-box
-  newTag: fa82676-692
-- name: eu.gcr.io/platform-infrastructure-316112/platform/frontend
-  newTag: 0ddca68-707
-- name: eu.gcr.io/platform-infrastructure-316112/platform/kube-eleven
-  newTag: fa82676-692
-- name: eu.gcr.io/platform-infrastructure-316112/platform/kuber
-  newTag: fa82676-692
-- name: eu.gcr.io/platform-infrastructure-316112/platform/scheduler
-  newTag: fa82676-692
-- name: eu.gcr.io/platform-infrastructure-316112/platform/terraformer
-  newTag: fa82676-692
->>>>>>> 44f9ff22
+  - name: eu.gcr.io/platform-infrastructure-316112/claudie/ansibler
+    newTag: d76a908-693
+  - name: eu.gcr.io/platform-infrastructure-316112/claudie/builder
+    newTag: d76a908-693
+  - name: eu.gcr.io/platform-infrastructure-316112/claudie/context-box
+    newTag: d76a908-693
+  - name: eu.gcr.io/platform-infrastructure-316112/claudie/frontend
+    newTag: d76a908-693
+  - name: eu.gcr.io/platform-infrastructure-316112/claudie/kube-eleven
+    newTag: d76a908-693
+  - name: eu.gcr.io/platform-infrastructure-316112/claudie/kuber
+    newTag: d76a908-693
+  - name: eu.gcr.io/platform-infrastructure-316112/claudie/scheduler
+    newTag: d76a908-693
+  - name: eu.gcr.io/platform-infrastructure-316112/claudie/terraformer
+    newTag: d76a908-693