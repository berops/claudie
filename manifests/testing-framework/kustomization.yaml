--- conflicted
+++ resolved
@@ -30,8 +30,4 @@
 kind: Kustomization
 images:
 - name: ghcr.io/berops/claudie/testing-framework
-<<<<<<< HEAD
-  newTag: e91c323-1754
-=======
-  newTag: 834a4ac-1752
->>>>>>> 768015fa
+  newTag: 834a4ac-1752