namespace: claudie
resources:
  - testing-framework.yaml
secretGenerator:
  # - files:
  #     - test-sets/test-set1/1.yaml
  #     - test-sets/test-set1/2.yaml
  #     - test-sets/test-set1/3.yaml
  #   name: test-set1
  # - files:
  #     - test-sets/test-set2/1.yaml
  #     - test-sets/test-set2/2.yaml
  #     - test-sets/test-set2/3.yaml
  #   name: test-set2
  # - files:
  #     - test-sets/test-set3/1.yaml
  #     - test-sets/test-set3/2.yaml
  #     - test-sets/test-set3/3.yaml
  #     - test-sets/test-set3/4.yaml
  #   name: test-set3
  # - files:
  #     - test-sets/test-set4/1.yaml
  #     - test-sets/test-set4/2.yaml
  #     - test-sets/test-set4/3.yaml
  #   name: test-set4
  - files:
      - test-sets/test-set5/1.yaml
      - test-sets/test-set5/2.yaml
      - test-sets/test-set5/3.yaml
    name: test-set5
  # - files:
  #     - test-sets/autoscaling-1/1.yaml
  #     - test-sets/autoscaling-1/2.yaml
  #     - test-sets/autoscaling-1/3.yaml
  #   name: autoscaling-1
apiVersion: kustomize.config.k8s.io/v1beta1
kind: Kustomization
images:
<<<<<<< HEAD
  - name: ghcr.io/berops/claudie/testing-framework
    newTag: 8a1d4c8-2040
=======
- name: ghcr.io/berops/claudie/testing-framework
  newTag: 32d3fc7-2057
>>>>>>> 7b6ca8f1
<|MERGE_RESOLUTION|>--- conflicted
+++ resolved
@@ -36,10 +36,5 @@
 apiVersion: kustomize.config.k8s.io/v1beta1
 kind: Kustomization
 images:
-<<<<<<< HEAD
   - name: ghcr.io/berops/claudie/testing-framework
-    newTag: 8a1d4c8-2040
-=======
-- name: ghcr.io/berops/claudie/testing-framework
-  newTag: 32d3fc7-2057
->>>>>>> 7b6ca8f1
+    newTag: 32d3fc7-2057