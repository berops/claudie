apiVersion: kustomize.config.k8s.io/v1beta1
kind: Kustomization
namespace: claudie
resources:
- testing-framework.yaml

secretGenerator:
- files:
  - test-sets/test-set1/1.yaml
  - test-sets/test-set1/2.yaml
  name: test-set1
- files:
  - test-sets/test-set2/1.yaml
  - test-sets/test-set2/2.yaml
  - test-sets/test-set2/3.yaml
  name: test-set2
- files:
  - test-sets/test-set3/1.yaml
  - test-sets/test-set3/2.yaml
  - test-sets/test-set3/3.yaml
  - test-sets/test-set3/4.yaml
  name: test-set3
- files:
  - test-sets/test-set4/1.yaml
  - test-sets/test-set4/2.yaml
  - test-sets/test-set4/3.yaml
  name: test-set4
- files:
  - test-sets/test-set5/1.yaml
  - test-sets/test-set5/2.yaml
  name: test-set5
- files:
  - test-sets/autoscaling-1/1.yaml
  - test-sets/autoscaling-1/2.yaml
  - test-sets/autoscaling-1/3.yaml
  name: autoscaling-1

images:
- name: ghcr.io/berops/claudie/testing-framework
<<<<<<< HEAD
  newTag: ac48a8f-2635
=======
  newTag: 3c16a70-2658
>>>>>>> 612f3120
<|MERGE_RESOLUTION|>--- conflicted
+++ resolved
@@ -37,8 +37,4 @@
 
 images:
 - name: ghcr.io/berops/claudie/testing-framework
-<<<<<<< HEAD
-  newTag: ac48a8f-2635
-=======
-  newTag: 3c16a70-2658
->>>>>>> 612f3120
+  newTag: 3c16a70-2658