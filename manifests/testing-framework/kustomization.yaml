--- conflicted
+++ resolved
@@ -2,8 +2,8 @@
 kind: Kustomization
 namespace: claudie
 resources:
-<<<<<<< HEAD
   - testing-framework.yaml
+
 secretGenerator:
   - files:
       - test-sets/test-set1/1.yaml
@@ -27,52 +27,16 @@
       - test-sets/test-set4/3.yaml
     name: test-set4
   - files:
+      - test-sets/test-set5/1.yaml
+      - test-sets/test-set5/2.yaml
+      - test-sets/test-set5/3.yaml
+    name: test-set5
+  - files:
       - test-sets/autoscaling-1/1.yaml
       - test-sets/autoscaling-1/2.yaml
       - test-sets/autoscaling-1/3.yaml
     name: autoscaling-1
-apiVersion: kustomize.config.k8s.io/v1beta1
-kind: Kustomization
+
 images:
   - name: ghcr.io/berops/claudie/testing-framework
-    newTag: 7c41cbc-2156
-=======
-- testing-framework.yaml
-
-secretGenerator:
-- files:
-  - test-sets/test-set1/1.yaml
-  - test-sets/test-set1/2.yaml
-  - test-sets/test-set1/3.yaml
-  name: test-set1
-- files:
-  - test-sets/test-set2/1.yaml
-  - test-sets/test-set2/2.yaml
-  - test-sets/test-set2/3.yaml
-  name: test-set2
-- files:
-  - test-sets/test-set3/1.yaml
-  - test-sets/test-set3/2.yaml
-  - test-sets/test-set3/3.yaml
-  - test-sets/test-set3/4.yaml
-  name: test-set3
-- files:
-  - test-sets/test-set4/1.yaml
-  - test-sets/test-set4/2.yaml
-  - test-sets/test-set4/3.yaml
-  name: test-set4
-- files:
-  - test-sets/test-set5/1.yaml
-  - test-sets/test-set5/2.yaml
-  - test-sets/test-set5/3.yaml
-  name: test-set5
-- files:
-  - test-sets/autoscaling-1/1.yaml
-  - test-sets/autoscaling-1/2.yaml
-  - test-sets/autoscaling-1/3.yaml
-  name: autoscaling-1
-
-images:
-- name: ghcr.io/berops/claudie/testing-framework
-  newTag: e6a6d31-2191
->>>>>>> ad515432
+    newTag: e6a6d31-2191