--- conflicted
+++ resolved
@@ -24,10 +24,5 @@
 apiVersion: kustomize.config.k8s.io/v1beta1
 kind: Kustomization
 images:
-<<<<<<< HEAD
   - name: ghcr.io/berops/claudie/testing-framework
-    newTag: db07a25-1549
-=======
-- name: ghcr.io/berops/claudie/testing-framework
-  newTag: 6cf8a87-1567
->>>>>>> 0a2daa25
+    newTag: 6cf8a87-1567