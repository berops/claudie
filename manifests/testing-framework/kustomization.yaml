namespace: claudie
resources:
  - testing-framework.yaml
secretGenerator:
  - files:
      - test-sets/test-set1/1.yaml
      - test-sets/test-set1/2.yaml
      - test-sets/test-set1/3.yaml
    name: test-set1
  - files:
      - test-sets/test-set2/1.yaml
      - test-sets/test-set2/2.yaml
      - test-sets/test-set2/3.yaml
    name: test-set2
  - files:
      - test-sets/test-set3/1.yaml
      - test-sets/test-set3/2.yaml
      - test-sets/test-set3/3.yaml
      - test-sets/test-set3/4.yaml
    name: test-set3
  - files:
      - test-sets/test-set4/1.yaml
      - test-sets/test-set4/2.yaml
      - test-sets/test-set4/3.yaml
    name: test-set4
  - files:
      - test-sets/autoscaling/1.yaml
      - test-sets/autoscaling/2.yaml
      - test-sets/autoscaling/3.yaml
    name: autoscaling
apiVersion: kustomize.config.k8s.io/v1beta1
kind: Kustomization
images:
<<<<<<< HEAD
  - name: ghcr.io/berops/claudie/testing-framework
    newTag: cc0a4cd-1857
=======
- name: ghcr.io/berops/claudie/testing-framework
  newTag: fb1725e-1864
>>>>>>> 3b5e4d00
<|MERGE_RESOLUTION|>--- conflicted
+++ resolved
@@ -31,10 +31,5 @@
 apiVersion: kustomize.config.k8s.io/v1beta1
 kind: Kustomization
 images:
-<<<<<<< HEAD
   - name: ghcr.io/berops/claudie/testing-framework
-    newTag: cc0a4cd-1857
-=======
-- name: ghcr.io/berops/claudie/testing-framework
-  newTag: fb1725e-1864
->>>>>>> 3b5e4d00
+    newTag: fb1725e-1864