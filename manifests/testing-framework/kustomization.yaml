apiVersion: kustomize.config.k8s.io/v1beta1
kind: Kustomization
namespace: claudie
resources:
- testing-framework.yaml

secretGenerator:
- files:
  - test-sets/test-set1/1.yaml
  - test-sets/test-set1/2.yaml
  name: test-set1
- files:
  - test-sets/test-set2/1.yaml
  - test-sets/test-set2/2.yaml
  - test-sets/test-set2/3.yaml
  name: test-set2
- files:
  - test-sets/test-set3/1.yaml
  - test-sets/test-set3/2.yaml
  - test-sets/test-set3/3.yaml
  - test-sets/test-set3/4.yaml
  name: test-set3
- files:
  - test-sets/test-set4/1.yaml
  - test-sets/test-set4/2.yaml
  - test-sets/test-set4/3.yaml
  name: test-set4
- files:
  - test-sets/test-set5/1.yaml
  - test-sets/test-set5/2.yaml
  name: test-set5
- files:
  - test-sets/autoscaling-1/1.yaml
  - test-sets/autoscaling-1/2.yaml
  - test-sets/autoscaling-1/3.yaml
  name: autoscaling-1

images:
- name: ghcr.io/berops/claudie/testing-framework
<<<<<<< HEAD
  newTag: 243b43a-2714
=======
  newTag: dc35dd7-2715
>>>>>>> 855b7f48
<|MERGE_RESOLUTION|>--- conflicted
+++ resolved
@@ -37,8 +37,4 @@
 
 images:
 - name: ghcr.io/berops/claudie/testing-framework
-<<<<<<< HEAD
-  newTag: 243b43a-2714
-=======
-  newTag: dc35dd7-2715
->>>>>>> 855b7f48
+  newTag: dc35dd7-2715