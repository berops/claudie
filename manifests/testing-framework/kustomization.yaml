apiVersion: kustomize.config.k8s.io/v1beta1
kind: Kustomization
namespace: claudie
resources:
- testing-framework.yaml

secretGenerator:
- files:
  - test-sets/test-set1/1.yaml
  - test-sets/test-set1/2.yaml
  - test-sets/test-set1/3.yaml
  name: test-set1
- files:
  - test-sets/test-set2/1.yaml
  - test-sets/test-set2/2.yaml
  - test-sets/test-set2/3.yaml
  name: test-set2
- files:
  - test-sets/test-set3/1.yaml
  - test-sets/test-set3/2.yaml
  - test-sets/test-set3/3.yaml
  - test-sets/test-set3/4.yaml
  name: test-set3
- files:
  - test-sets/test-set4/1.yaml
  - test-sets/test-set4/2.yaml
  - test-sets/test-set4/3.yaml
  name: test-set4
- files:
  - test-sets/test-set5/1.yaml
  - test-sets/test-set5/2.yaml
  - test-sets/test-set5/3.yaml
  name: test-set5
- files:
  - test-sets/autoscaling-1/1.yaml
  - test-sets/autoscaling-1/2.yaml
  - test-sets/autoscaling-1/3.yaml
  name: autoscaling-1

images:
- name: ghcr.io/berops/claudie/testing-framework
<<<<<<< HEAD
  newTag: 8a5c044-2187
=======
  newTag: 7df1484-2182
>>>>>>> e60fc587
<|MERGE_RESOLUTION|>--- conflicted
+++ resolved
@@ -39,8 +39,4 @@
 
 images:
 - name: ghcr.io/berops/claudie/testing-framework
-<<<<<<< HEAD
-  newTag: 8a5c044-2187
-=======
-  newTag: 7df1484-2182
->>>>>>> e60fc587
+  newTag: 7df1484-2182