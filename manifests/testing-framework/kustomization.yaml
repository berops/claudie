--- conflicted
+++ resolved
@@ -22,8 +22,4 @@
 kind: Kustomization
 images:
 - name: claudieio/testing-framework
-<<<<<<< HEAD
-  newTag: e593c9c-1033
-=======
-  newTag: 561b5f8-1045
->>>>>>> 6cec1b46
+  newTag: 561b5f8-1045