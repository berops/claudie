--- conflicted
+++ resolved
@@ -19,10 +19,5 @@
 apiVersion: kustomize.config.k8s.io/v1beta1
 kind: Kustomization
 images:
-<<<<<<< HEAD
-  - name: ghcr.io/berops/claudie/testing-framework
-    newTag: cfb11e2-1222
-=======
-- name: claudieio/testing-framework
-  newTag: 1c22d04-1269
->>>>>>> 6976cff6
+  - name: claudieio/testing-framework
+    newTag: 1c22d04-1269