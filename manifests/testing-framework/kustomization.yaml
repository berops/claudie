--- conflicted
+++ resolved
@@ -24,10 +24,5 @@
 apiVersion: kustomize.config.k8s.io/v1beta1
 kind: Kustomization
 images:
-<<<<<<< HEAD
   - name: ghcr.io/berops/claudie/testing-framework
-    newTag: 6cf8a87-1567
-=======
-- name: ghcr.io/berops/claudie/testing-framework
-  newTag: f940ad3-1582
->>>>>>> 846e78b7
+    newTag: f940ad3-1582