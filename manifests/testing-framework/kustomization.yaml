--- conflicted
+++ resolved
@@ -32,8 +32,4 @@
 kind: Kustomization
 images:
 - name: ghcr.io/berops/claudie/testing-framework
-<<<<<<< HEAD
-  newTag: 33d2803-1648
-=======
-  newTag: ab45fa7-1989
->>>>>>> eedbbb40
+  newTag: ab45fa7-1989