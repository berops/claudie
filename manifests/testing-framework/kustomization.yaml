--- conflicted
+++ resolved
@@ -30,8 +30,4 @@
 kind: Kustomization
 images:
 - name: ghcr.io/berops/claudie/testing-framework
-<<<<<<< HEAD
-  newTag: 4aa8925-1812
-=======
-  newTag: c59989d-1807
->>>>>>> e579b128
+  newTag: c59989d-1807