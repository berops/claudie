namespace: claudie
resources:
  - testing-framework.yaml
secretGenerator:
  - files:
      - test-sets/test-set1/1.yaml
      # - test-sets/test-set1/2.yaml
      # - test-sets/test-set1/3.yaml
      # - test-sets/test-set1/4.yaml
    name: test-set1
# - files:
#   - test-sets/test-set2/1.yaml
#   - test-sets/test-set2/2.yaml
#   - test-sets/test-set2/3.yaml
#   - test-sets/test-set2/4.yaml
#   name: test-set2
# - files:
#   - test-sets/test-set3/1.yaml
#   - test-sets/test-set3/2.yaml
#   name: test-set3
apiVersion: kustomize.config.k8s.io/v1beta1
kind: Kustomization
images:
<<<<<<< HEAD
  - name: claudieio/testing-framework
    newTag: a20606c-876
=======
- name: claudieio/testing-framework
  newTag: f35e130-888
>>>>>>> 9870e94c
<|MERGE_RESOLUTION|>--- conflicted
+++ resolved
@@ -21,10 +21,5 @@
 apiVersion: kustomize.config.k8s.io/v1beta1
 kind: Kustomization
 images:
-<<<<<<< HEAD
   - name: claudieio/testing-framework
-    newTag: a20606c-876
-=======
-- name: claudieio/testing-framework
-  newTag: f35e130-888
->>>>>>> 9870e94c
+    newTag: f35e130-888