--- conflicted
+++ resolved
@@ -1,29 +1,25 @@
 namespace: claudie
 resources:
-- testing-framework.yaml
+  - testing-framework.yaml
 secretGenerator:
-- files:
-  - test-sets/test-set1/1.yaml
-  - test-sets/test-set1/2.yaml
-  - test-sets/test-set1/3.yaml
-  name: test-set1
-- files:
-  - test-sets/test-set2/1.yaml
-  - test-sets/test-set2/2.yaml
-  - test-sets/test-set2/3.yaml
-  name: test-set2
-- files:
-  - test-sets/test-set3/1.yaml
-  - test-sets/test-set3/2.yaml
-  - test-sets/test-set3/3.yaml
-  - test-sets/test-set3/4.yaml
-  name: test-set3
+  - files:
+      - test-sets/test-set1/1.yaml
+      - test-sets/test-set1/2.yaml
+      - test-sets/test-set1/3.yaml
+    name: test-set1
+  - files:
+      - test-sets/test-set2/1.yaml
+      - test-sets/test-set2/2.yaml
+      - test-sets/test-set2/3.yaml
+    name: test-set2
+  - files:
+      - test-sets/test-set3/1.yaml
+      - test-sets/test-set3/2.yaml
+      - test-sets/test-set3/3.yaml
+      - test-sets/test-set3/4.yaml
+    name: test-set3
 apiVersion: kustomize.config.k8s.io/v1beta1
 kind: Kustomization
 images:
-- name: ghcr.io/berops/claudie/testing-framework
-<<<<<<< HEAD
-  newTag: 69963ac-1560
-=======
-  newTag: 883dfef-1563
->>>>>>> 6213a9af
+  - name: ghcr.io/berops/claudie/testing-framework
+    newTag: 69963ac-1560