--- conflicted
+++ resolved
@@ -150,13 +150,8 @@
 }
 // WIP
 type Node struct {
-<<<<<<< HEAD
-	PublicIP      string `validate:"required,ip_addr" yaml:"publicIP" json:"publicIP"`
-	PrivateSSHKey string `validate:"required" yaml:"privateSshKey" json:"privateSshKey"`
-=======
 	Endpoint string `validate:"required,ip_addr" yaml:"endpoint"`
 	Key      string `validate:"required" yaml:"privateKey"`
->>>>>>> 35d683e1
 }
 
 // Collection of data used to define a Kubernetes cluster.
